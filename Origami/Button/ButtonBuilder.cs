using System.Drawing;
using System.Runtime.CompilerServices;

using Prowl.PaperUI.Events;
using Prowl.PaperUI.LayoutEngine;
using Prowl.Scribe;

namespace Prowl.PaperUI.Themes.Origami.Button;

/// <summary>
/// Builder class for creating highly customizable buttons with the Origami design system.
/// Provides a fluent API for setting text, icons, styles, and behaviors.
/// </summary>
public class ButtonBuilder
{
    private readonly Paper _paper;
    private readonly string _stringId;
    private readonly int _intId;
    private readonly int _lineId;
    private string _text = string.Empty;
    private string _icon = string.Empty;
    private FontFile? _font;
    private FontFile? _iconFont;
    private ButtonVariant _variant = ButtonVariant.Solid;
    private OrigamiColor _color = OrigamiColor.Primary;
    private OrigamiSize _size = OrigamiSize.Medium;
    private OrigamiRadius _radius = OrigamiRadius.Small;
    private bool _fullWidth = false;
    private bool _isIconOnly = false;
    private bool _isDisabled = false;
    private bool _isLoading = false;
    private SpinnerPosition _spinnerPlacement = SpinnerPosition.Replace;
    private Action<ClickEvent>? _onClick;
    private Action<ElementEvent>? _onHover;
    private Action<ElementEvent>? _onLeave;

    /// <summary>
    /// Initializes a new ButtonBuilder with the specified Paper instance and unique identifier.
    /// </summary>
    /// <param name="paper">The Paper UI instance</param>
    /// <param name="stringID">String identifier for the element</param>
    /// <param name="intID">Integer identifier useful for when creating elements in loops</param>
    /// <param name="lineID">Line number based identifier (auto-provided as Source Line Number)</param>
    internal ButtonBuilder(Paper paper, string stringID, int intID = 0, [CallerLineNumber] int lineID = 0)
    {
        _paper = paper ?? throw new ArgumentNullException(nameof(paper));
        _stringId = stringID ?? throw new ArgumentNullException(nameof(stringID));
        _intId = intID;
        _lineId = lineID;
    }

    #region Content Configuration

    /// <summary>
    /// Sets the text content of the button.
    /// </summary>
    /// <param name="text">The text to display</param>
    /// <returns>This builder for method chaining</returns>
    public ButtonBuilder Text(string text, FontFile font)
    {
        _text = text ?? string.Empty;
        _font = font ?? throw new ArgumentNullException(nameof(font));
        return this;
    }

    /// <summary>
    /// Sets an icon for the button. The icon will be displayed before the text.
    /// </summary>
    /// <param name="icon">The icon string (typically from an icon font)</param>
    /// <returns>This builder for method chaining</returns>
    public ButtonBuilder Icon(string icon, FontFile font)
    {
        _icon = icon ?? string.Empty;
        _iconFont = font ?? throw new ArgumentNullException(nameof(font));
        return this;
    }

    #endregion

    #region Style Configuration

    /// <summary>
    /// Sets the visual variant of the button.
    /// </summary>
    /// <param name="variant">The button variant</param>
    /// <returns>This builder for method chaining</returns>
    public ButtonBuilder Variant(ButtonVariant variant)
    {
        _variant = variant;
        return this;
    }

    /// <summary>
    /// Sets the color scheme of the button.
    /// </summary>
    /// <param name="color">The color scheme</param>
    /// <returns>This builder for method chaining</returns>
    public ButtonBuilder Color(OrigamiColor color)
    {
        _color = color;
        return this;
    }

    /// <summary>
    /// Sets the size of the button.
    /// </summary>
    /// <param name="size">The button size</param>
    /// <returns>This builder for method chaining</returns>
    public ButtonBuilder Size(OrigamiSize size)
    {
        _size = size;
        return this;
    }

    /// <summary>
    /// Sets the border radius of the button.
    /// </summary>
    /// <param name="radius">The border radius</param>
    /// <returns>This builder for method chaining</returns>
    public ButtonBuilder Radius(OrigamiRadius radius)
    {
        _radius = radius;
        return this;
    }

    /// <summary>
    /// Makes the button take the full width of its container.
    /// </summary>
    /// <param name="fullWidth">True to make the button full width</param>
    /// <returns>This builder for method chaining</returns>
    public ButtonBuilder FullWidth(bool fullWidth = true)
    {
        _fullWidth = fullWidth;
        return this;
    }

    /// <summary>
    /// Configures the button as icon-only (no text, just icon).
    /// </summary>
    /// <param name="isIconOnly">True to make the button icon-only</param>
    /// <returns>This builder for method chaining</returns>
    public ButtonBuilder IsIconOnly(bool isIconOnly = true)
    {
        _isIconOnly = isIconOnly;
        return this;
    }

    #endregion

    #region State Configuration

    /// <summary>
    /// Sets whether the button is disabled. Disabled buttons cannot be clicked and have reduced opacity.
    /// </summary>
    /// <param name="disabled">True to disable the button</param>
    /// <returns>This builder for method chaining</returns>
    public ButtonBuilder IsDisabled(bool disabled = true)
    {
        _isDisabled = disabled;
        return this;
    }

    /// <summary>
    /// Shows a loading spinner on the button.
    /// </summary>
    /// <param name="isLoading">True to show the spinner</param>
    /// <returns>This builder for method chaining</returns>
    public ButtonBuilder IsLoading(bool isLoading)
    {
        _isLoading = isLoading;
        return this;
    }

    /// <summary>
    /// Sets where the spinner should be placed relative to the button content.
    /// </summary>
    /// <param name="placement">The spinner placement</param>
    /// <returns>This builder for method chaining</returns>
    public ButtonBuilder SpinnerPlacement(SpinnerPosition placement)
    {
        _spinnerPlacement = placement;
        return this;
    }

    #endregion

    #region Event Handlers

    /// <summary>
    /// Sets the click handler for the button.
    /// </summary>
    /// <param name="onClick">The click event handler</param>
    /// <returns>This builder for method chaining</returns>
    public ButtonBuilder OnClick(Action<ClickEvent> onClick)
    {
        _onClick = onClick;
        return this;
    }

    /// <summary>
    /// Sets the click handler for the button with no parameters.
    /// </summary>
    /// <param name="onClick">The click event handler</param>
    /// <returns>This builder for method chaining</returns>
    public ButtonBuilder OnClick(Action onClick)
    {
        _onClick = onClick != null ? _ => onClick() : null;
        return this;
    }

    /// <summary>
    /// Sets the hover handler for when the mouse enters the button.
    /// </summary>
    /// <param name="onHover">The hover event handler</param>
    /// <returns>This builder for method chaining</returns>
    public ButtonBuilder OnHover(Action<ElementEvent> onHover)
    {
        _onHover = onHover;
        return this;
    }

    /// <summary>
    /// Sets the leave handler for when the mouse leaves the button.
    /// </summary>
    /// <param name="onLeave">The leave event handler</param>
    /// <returns>This builder for method chaining</returns>
    public ButtonBuilder OnLeave(Action<ElementEvent> onLeave)
    {
        _onLeave = onLeave;
        return this;
    }

    #endregion

    #region Build Method

    /// <summary>
    /// Builds and returns the configured button as an ElementBuilder.
    /// This method creates the actual UI element with all the specified properties.
    /// </summary>
    /// <returns>An ElementBuilder representing the button</returns>
    public ElementBuilder Build()
    {
        var theme = Origami.Theme;

        // Create the button element
<<<<<<< HEAD
        var button = _paper.Box($"origami-btn-{_stringId}", _intId, _lineId)
=======
        var button = _paper.Box(_stringId, _intId, _lineId)
>>>>>>> 2aff2e2e
            .LayoutType(LayoutType.Row)
            .Transition(GuiProp.BackgroundColor, 0.2)
            .Transition(GuiProp.ScaleX, 0.1)
            .Transition(GuiProp.ScaleY, 0.1)
            .Active
                .Scale(0.95)
                .End();

        // Apply size-specific height
        var height = GetHeightForSize(_size);
        button.Height(height);

        // Apply width settings
        if (_fullWidth)
        {
            button.Width(UnitValue.StretchOne);
        }
        else if (_isIconOnly || _isLoading && _spinnerPlacement == SpinnerPosition.Replace)
        {
            button.Width(height); // Square for icon-only buttons
        }
        else
        {
            button.MinWidth(GetMinWidthForSize(_size));
            button.Width(UnitValue.Auto);
        }

        // Apply border radius
        button.Rounded(theme.GetRadius(_radius));

        ApplyBackground(theme, _variant, button);

        // Apply disabled state
        if (_isDisabled || _isLoading)
        {
            button.IsNotFocusable();
            button.IsNotInteractable();
        }
        else
        {
            if (_onClick != null) button.OnClick(_onClick);
            if (_onHover != null) button.OnHover(_onHover);
            if (_onLeave != null) button.OnLeave(_onLeave);
        }

        // Add content (text and/or icon and/or spinner)
        SetupButtonContent(button, theme);

        return button;
    }

    #endregion

    #region Private Helper Methods

    private void ApplyBackground(OrigamiTheme theme, ButtonVariant variant, ElementBuilder button)
    {
        var bg = theme.GetColor(_color).Base;
        double opacity = _isDisabled || _isLoading ? theme.DisableOpacity : 1.0;
        bg = System.Drawing.Color.FromArgb((int)(255 * opacity), bg);

        if (variant == ButtonVariant.Solid)
        {
            button.BackgroundColor(bg);
            button.Hovered.BackgroundColor(System.Drawing.Color.FromArgb((int)(255 * theme.HoverOpacity), bg));
        }
        else if (variant == ButtonVariant.Faded)
        {
            button.BorderWidth(theme.GetBorderWidth(_size));
            button.BorderColor(theme.Content3.Base700);

            bg = theme.Content3.Base800;
            bg = System.Drawing.Color.FromArgb((int)(255 * opacity), bg);
            button.BackgroundColor(bg);

            button.Hovered.BorderColor(System.Drawing.Color.FromArgb((int)(255 * theme.HoverOpacity), theme.Content3.Base700));
            button.Hovered.BackgroundColor(System.Drawing.Color.FromArgb((int)(255 * theme.HoverOpacity), bg));
        }
        else if (variant == ButtonVariant.Bordered)
        {
            button.BorderWidth(theme.GetBorderWidth(_size));
            button.BorderColor(bg);

            button.Hovered.BorderColor(System.Drawing.Color.FromArgb((int)(255 * theme.HoverOpacity), bg));
        }
        else if (variant == ButtonVariant.Light)
        {
            button.Hovered.BackgroundColor(System.Drawing.Color.FromArgb(50, bg));
            button.Active.BackgroundColor(bg);
        }
        else if (variant == ButtonVariant.Ghost)
        {
            button.BorderWidth(theme.GetBorderWidth(_size));
            button.BorderColor(bg);
            button.Hovered.BorderColor(System.Drawing.Color.FromArgb((int)(255 * theme.HoverOpacity), bg));
            button.Hovered.BackgroundColor(System.Drawing.Color.FromArgb((int)(255 * theme.HoverOpacity), bg));
            button.Active.BorderColor(bg);
            button.Active.BackgroundColor(bg);
        }
        else if (variant == ButtonVariant.Shadow)
        {
            button.BackgroundColor(bg);
            button.BoxShadow(0, 5, 52, -40, bg);

            button.Hovered.BackgroundColor(System.Drawing.Color.FromArgb((int)(255 * theme.HoverOpacity), bg));
            button.Hovered.BoxShadow(0, 5, 52, -40, System.Drawing.Color.FromArgb((int)(255 * theme.HoverOpacity), bg));
        }


    }

    /// <summary>
    /// Sets up the button's content including text, icon, and spinner.
    /// </summary>
    private void SetupButtonContent(ElementBuilder button, OrigamiTheme theme)
    {
        var hasText = !string.IsNullOrEmpty(_text) && !_isIconOnly;
        var hasIcon = !string.IsNullOrEmpty(_icon);

        if (!hasText && !hasIcon && !_isLoading)
        {
            return; // Nothing to display
        }

        var textColor = theme.Foreground.Base;

        double opacity = _isDisabled || _isLoading ? theme.DisableOpacity : 1.0;
        textColor = System.Drawing.Color.FromArgb((int)(255 * opacity), textColor);

        // Handle spinner placement
        if (_isLoading && _spinnerPlacement == SpinnerPosition.Replace)
        {
            using (button.Enter())
            {
                AddSpinnerElement(theme, textColor).Margin(UnitValue.StretchOne);
            }
            return;
        }

        // Content layout
        using (button.Enter())
        {
            var fontSize = theme.GetFontSize(_size);

            if (_isLoading && (_spinnerPlacement == SpinnerPosition.Before || _spinnerPlacement == SpinnerPosition.After))
            {
                var halfSize = fontSize / 2;
                if (_spinnerPlacement == SpinnerPosition.Before)
                {
                    AddSpinnerElement(theme, textColor).Margin(halfSize, halfSize, UnitValue.StretchOne, UnitValue.StretchOne);
                }

                AddContentElements(hasText, hasIcon, textColor, theme);

                if (_spinnerPlacement == SpinnerPosition.After)
                {
                    AddSpinnerElement(theme, textColor).Margin(halfSize, halfSize, UnitValue.StretchOne, UnitValue.StretchOne);
                }
            }
            else
            {
                AddContentElements(hasText, hasIcon, textColor, theme);
            }
        }
    }

    /// <summary>
    /// Adds content elements (text and/or icon) to the button.
    /// </summary>
    private void AddContentElements(bool hasText, bool hasIcon, Color textColor, OrigamiTheme theme)
    {
        var fontSize = theme.GetFontSize(_size);

        if (hasIcon)
        {
            if (_isIconOnly)
            {
                _paper.Box("origami-btn-icon")
                    .IsNotInteractable().IsNotFocusable()
                    .Text(_icon, _iconFont ?? throw new InvalidOperationException("Font is required for button with icon"))
                    .TextColor(textColor)
                    .Alignment(TextAlignment.MiddleCenter)
                    .FontSize(fontSize);
            }
            else
            {
                _paper.Box("origami-btn-icon")
                    .IsNotInteractable().IsNotFocusable()
                    .MinWidth(fontSize)
                    .Width(UnitValue.Auto)
                    .Margin(fontSize, 0, 0, 0)
                    .Text(_icon, _iconFont ?? throw new InvalidOperationException("Font is required for button with icon"))
                    .TextColor(textColor)
                    .Alignment(TextAlignment.MiddleCenter)
                    .FontSize(fontSize);
            }
        }

        if (hasText)
        {
            _paper.Box("origami-btn-text")
                .IsNotInteractable() .IsNotFocusable()
                .MinWidth(UnitValue.Auto)
                .Width(UnitValue.StretchOne)
                .Margin(_isLoading ? fontSize / 2 : fontSize, 0)
                .Text(_isLoading ? "Loading" : _text, _font ?? throw new InvalidOperationException("Font is required for button with text"))
                .TextColor(textColor)
                .Alignment(TextAlignment.MiddleCenter)
                .FontSize(fontSize);
        }
    }

    /// <summary>
    /// Adds a spinner element.
    /// </summary>
    private ElementBuilder AddSpinnerElement(OrigamiTheme theme, Color textColor)
    {
        var spinnerSize = theme.GetFontSize(_size);// SpinnerUtil.GetSpinnerSize(_size);
        return _paper.Box("origami-btn-spinner")
            .IsNotInteractable().IsNotFocusable()
            .Size(spinnerSize)
            .OnPostLayout((handle, rect) => {
                _paper.AddActionElement(ref handle, SpinnerUtil.CreateColoredSpinner(_paper, textColor, _size));
            });
    }

    /// <summary>
    /// Gets the height for the specified size.
    /// </summary>
    private static double GetHeightForSize(OrigamiSize size)
    {
        return size switch
        {
            OrigamiSize.Small => 32,
            OrigamiSize.Medium => 40,
            OrigamiSize.Large => 48,
            _ => 40
        };
    }

    /// <summary>
    /// Gets the min width for the specified size.
    /// </summary>
    private static double GetMinWidthForSize(OrigamiSize size)
    {
        return size switch
        {
            OrigamiSize.Small => 64,
            OrigamiSize.Medium => 80,
            OrigamiSize.Large => 96,
            _ => 80
        };
    }

    #endregion
}<|MERGE_RESOLUTION|>--- conflicted
+++ resolved
@@ -244,11 +244,7 @@
         var theme = Origami.Theme;
 
         // Create the button element
-<<<<<<< HEAD
-        var button = _paper.Box($"origami-btn-{_stringId}", _intId, _lineId)
-=======
         var button = _paper.Box(_stringId, _intId, _lineId)
->>>>>>> 2aff2e2e
             .LayoutType(LayoutType.Row)
             .Transition(GuiProp.BackgroundColor, 0.2)
             .Transition(GuiProp.ScaleX, 0.1)
