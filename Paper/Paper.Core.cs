--- conflicted
+++ resolved
@@ -694,7 +694,6 @@
             storage[key] = value;
         }
 
-<<<<<<< HEAD
         private void EndOfFrameCleanupStorage()
         {
             var keys = _storage.Keys.ToArray();
@@ -708,31 +707,6 @@
             }
         }
 
-        #region Text Field Storage Helpers
-
-        /// <summary>
-        /// Gets the current value of a text field.
-        /// </summary>
-        public string GetTextFieldValue(Element element)
-        {
-            return this.GetElementStorage<string>(element, "Value", "");
-        }
-
-        /// <summary>
-        /// Sets the value of a text field.
-        /// </summary>
-        public void SetTextFieldValue(Element element, string value)
-        {
-            this.SetElementStorage(element, "Value", value);
-            this.SetElementStorage(element, "CursorPosition", value.Length);
-            this.SetElementStorage(element, "SelectionStart", -1);
-            this.SetElementStorage(element, "SelectionEnd", -1);
-        }
-
-        #endregion
-
-=======
->>>>>>> beb3c3ca
         #endregion
 
         #region Layout Helpers
