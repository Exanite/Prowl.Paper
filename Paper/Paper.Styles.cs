--- conflicted
+++ resolved
@@ -815,11 +815,7 @@
         /// <summary>
         /// Clean up styles at the end of a frame.
         /// </summary>
-<<<<<<< HEAD
         private void EndOfFrameCleanupStyles(Dictionary<ulong, Element> createdElements)
-=======
-        private void OfOfFrameCleanupStyles(HashSet<ulong> createdElements)
->>>>>>> beb3c3ca
         {
             // Clean up any elements that haven't been accessed this frame
             List<ulong> elementsToRemove = new List<ulong>();
