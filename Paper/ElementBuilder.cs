﻿using System.Diagnostics;
using System.Drawing;

using Prowl.PaperUI.Events;
using Prowl.PaperUI.LayoutEngine;
using Prowl.PaperUI.Utilities;
using Prowl.Quill;
using Prowl.Scribe;
using Prowl.Vector;

namespace Prowl.PaperUI
{
    public interface IStyleSetter<T> where T : IStyleSetter<T>
    {
        T SetStyleProperty(GuiProp property, object value);
    }

    public abstract class StyleSetterBase<T> : IStyleSetter<T> where T : StyleSetterBase<T>
    {
        public ElementHandle _handle { get; protected set; }

        protected StyleSetterBase(ElementHandle element)
        {
            _handle = element;
        }

        public abstract T SetStyleProperty(GuiProp property, object value);

        // Shared implementation methods

        #region Appearance Properties

        /// <summary>Sets the background color of the element.</summary>
        public T BackgroundColor(Color color) => SetStyleProperty(GuiProp.BackgroundColor, color);

        /// <summary>Sets a linear gradient background gradient.</summary>
        public T BackgroundLinearGradient(double x1, double y1, double x2, double y2, Color color1, Color color2) =>
            SetStyleProperty(GuiProp.BackgroundGradient, Gradient.Linear(x1, y1, x2, y2, color1, color2));

        /// <summary>Sets a radial gradient background gradient.</summary>
        public T BackgroundRadialGradient(double centerX, double centerY, double innerRadius, double outerRadius, Color innerColor, Color outerColor) =>
            SetStyleProperty(GuiProp.BackgroundGradient, Gradient.Radial(centerX, centerY, innerRadius, outerRadius, innerColor, outerColor));

        /// <summary>Sets a box gradient background gradient.</summary>
        public T BackgroundBoxGradient(double centerX, double centerY, double width, double height, float radius, float feather, Color innerColor, Color outerColor) =>
            SetStyleProperty(GuiProp.BackgroundGradient, Gradient.Box(centerX, centerY, width, height, radius, feather, innerColor, outerColor));

        /// <summary>Clears any background gradient on the element.</summary>
        public T ClearBackgroundGradient() => SetStyleProperty(GuiProp.BackgroundGradient, Gradient.None);

        /// <summary>Sets the border color of the element.</summary>
        public T BorderColor(Color color) => SetStyleProperty(GuiProp.BorderColor, color);

        /// <summary>Sets the border width of the element.</summary>
        public T BorderWidth(double width) => SetStyleProperty(GuiProp.BorderWidth, width);

        /// <summary>Sets a box shadow on the element.</summary>
        public T BoxShadow(double offsetX, double offsetY, double blur, double spread, Color color) =>
            SetStyleProperty(GuiProp.BoxShadow, new BoxShadow(offsetX, offsetY, blur, spread, color));

        /// <summary>Sets a box shadow on the element.</summary>
        public T BoxShadow(BoxShadow shadow) => SetStyleProperty(GuiProp.BoxShadow, shadow);

        #endregion

        #region Corner Rounding

        /// <summary>Rounds the top corners of the element.</summary>
        public T RoundedTop(double radius) => SetStyleProperty(GuiProp.Rounded, new Vector4(radius, radius, 0, 0));

        /// <summary>Rounds the bottom corners of the element.</summary>
        public T RoundedBottom(double radius) => SetStyleProperty(GuiProp.Rounded, new Vector4(0, 0, radius, radius));

        /// <summary>Rounds the left corners of the element.</summary>
        public T RoundedLeft(double radius) => SetStyleProperty(GuiProp.Rounded, new Vector4(radius, 0, 0, radius));

        /// <summary>Rounds the right corners of the element.</summary>
        public T RoundedRight(double radius) => SetStyleProperty(GuiProp.Rounded, new Vector4(0, radius, radius, 0));

        /// <summary>Rounds all corners of the element with the same radius.</summary>
        public T Rounded(double radius) => SetStyleProperty(GuiProp.Rounded, new Vector4(radius, radius, radius, radius));

        /// <summary>Rounds each corner of the element with individual radii.</summary>
        /// <param name="tlRadius">Top-left radius</param>
        /// <param name="trRadius">Top-right radius</param>
        /// <param name="brRadius">Bottom-right radius</param>
        /// <param name="blRadius">Bottom-left radius</param>
        public T Rounded(double tlRadius, double trRadius, double brRadius, double blRadius) =>
            SetStyleProperty(GuiProp.Rounded, new Vector4(tlRadius, trRadius, brRadius, blRadius));

        #endregion

        #region Layout Properties

        /// <summary>Sets the aspect ratio (width/height) of the element.</summary>
        public T AspectRatio(double ratio) => SetStyleProperty(GuiProp.AspectRatio, ratio);

        /// <summary>Sets both width and height to the same value.</summary>
        public T Size(in UnitValue sizeUniform) => Size(sizeUniform, sizeUniform);

        /// <summary>Sets the width and height of the element.</summary>
        public T Size(in UnitValue width, in UnitValue height)
        {
            SetStyleProperty(GuiProp.Width, width);
            return SetStyleProperty(GuiProp.Height, height);
        }

        /// <summary>Sets the width of the element.</summary>
        public T Width(in UnitValue width) => SetStyleProperty(GuiProp.Width, width);

        /// <summary>Sets the height of the element.</summary>
        public T Height(in UnitValue height) => SetStyleProperty(GuiProp.Height, height);

        /// <summary>Sets the minimum width of the element.</summary>
        public T MinWidth(in UnitValue minWidth) => SetStyleProperty(GuiProp.MinWidth, minWidth);

        /// <summary>Sets the maximum width of the element.</summary>
        public T MaxWidth(in UnitValue maxWidth) => SetStyleProperty(GuiProp.MaxWidth, maxWidth);

        /// <summary>Sets the minimum height of the element.</summary>
        public T MinHeight(in UnitValue minHeight) => SetStyleProperty(GuiProp.MinHeight, minHeight);

        /// <summary>Sets the maximum height of the element.</summary>
        public T MaxHeight(in UnitValue maxHeight) => SetStyleProperty(GuiProp.MaxHeight, maxHeight);

        /// <summary>Sets the position of the element from the left and top edges.</summary>
        public T Position(in UnitValue left, in UnitValue top)
        {
            SetStyleProperty(GuiProp.Left, left);
            return SetStyleProperty(GuiProp.Top, top);
        }

        /// <summary>Sets the left position of the element.</summary>
        public T Left(in UnitValue left) => SetStyleProperty(GuiProp.Left, left);

        /// <summary>Sets the right position of the element.</summary>
        public T Right(in UnitValue right) => SetStyleProperty(GuiProp.Right, right);

        /// <summary>Sets the top position of the element.</summary>
        public T Top(in UnitValue top) => SetStyleProperty(GuiProp.Top, top);

        /// <summary>Sets the bottom position of the element.</summary>
        public T Bottom(in UnitValue bottom) => SetStyleProperty(GuiProp.Bottom, bottom);

        /// <summary>Sets the minimum left position of the element.</summary>
        public T MinLeft(in UnitValue minLeft) => SetStyleProperty(GuiProp.MinLeft, minLeft);

        /// <summary>Sets the maximum left position of the element.</summary>
        public T MaxLeft(in UnitValue maxLeft) => SetStyleProperty(GuiProp.MaxLeft, maxLeft);

        /// <summary>Sets the minimum right position of the element.</summary>
        public T MinRight(in UnitValue minRight) => SetStyleProperty(GuiProp.MinRight, minRight);

        /// <summary>Sets the maximum right position of the element.</summary>
        public T MaxRight(in UnitValue maxRight) => SetStyleProperty(GuiProp.MaxRight, maxRight);

        /// <summary>Sets the minimum top position of the element.</summary>
        public T MinTop(in UnitValue minTop) => SetStyleProperty(GuiProp.MinTop, minTop);

        /// <summary>Sets the maximum top position of the element.</summary>
        public T MaxTop(in UnitValue maxTop) => SetStyleProperty(GuiProp.MaxTop, maxTop);

        /// <summary>Sets the minimum bottom position of the element.</summary>
        public T MinBottom(in UnitValue minBottom) => SetStyleProperty(GuiProp.MinBottom, minBottom);

        /// <summary>Sets the maximum bottom position of the element.</summary>
        public T MaxBottom(in UnitValue maxBottom) => SetStyleProperty(GuiProp.MaxBottom, maxBottom);

        /// <summary>Sets uniform margin on all sides.</summary>
        public T Margin(in UnitValue all) => Margin(all, all, all, all);

        /// <summary>Sets horizontal and vertical margins.</summary>
        public T Margin(in UnitValue horizontal, in UnitValue vertical) =>
            Margin(horizontal, horizontal, vertical, vertical);

        /// <summary>Sets individual margins for each side.</summary>
        public T Margin(in UnitValue left, in UnitValue right, in UnitValue top, in UnitValue bottom)
        {
            SetStyleProperty(GuiProp.Left, left);
            SetStyleProperty(GuiProp.Right, right);
            SetStyleProperty(GuiProp.Top, top);
            return SetStyleProperty(GuiProp.Bottom, bottom);
        }

        /// <summary>Sets the left padding for child elements.</summary>
        public T ChildLeft(in UnitValue childLeft) => SetStyleProperty(GuiProp.ChildLeft, childLeft);

        /// <summary>Sets the right padding for child elements.</summary>
        public T ChildRight(in UnitValue childRight) => SetStyleProperty(GuiProp.ChildRight, childRight);

        /// <summary>Sets the top padding for child elements.</summary>
        public T ChildTop(in UnitValue childTop) => SetStyleProperty(GuiProp.ChildTop, childTop);

        /// <summary>Sets the bottom padding for child elements.</summary>
        public T ChildBottom(in UnitValue childBottom) => SetStyleProperty(GuiProp.ChildBottom, childBottom);

        /// <summary>Sets the spacing between rows in a container.</summary>
        public T RowBetween(in UnitValue rowBetween) => SetStyleProperty(GuiProp.RowBetween, rowBetween);

        /// <summary>Sets the spacing between columns in a container.</summary>
        public T ColBetween(in UnitValue colBetween) => SetStyleProperty(GuiProp.ColBetween, colBetween);

        /// <summary>Sets the left border width.</summary>
        public T BorderLeft(in UnitValue borderLeft) => SetStyleProperty(GuiProp.BorderLeft, borderLeft);

        /// <summary>Sets the right border width.</summary>
        public T BorderRight(in UnitValue borderRight) => SetStyleProperty(GuiProp.BorderRight, borderRight);

        /// <summary>Sets the top border width.</summary>
        public T BorderTop(in UnitValue borderTop) => SetStyleProperty(GuiProp.BorderTop, borderTop);

        /// <summary>Sets the bottom border width.</summary>
        public T BorderBottom(in UnitValue borderBottom) => SetStyleProperty(GuiProp.BorderBottom, borderBottom);

        /// <summary>Sets uniform border width on all sides.</summary>
        public T Border(in UnitValue all) => Border(all, all, all, all);

        /// <summary>Sets horizontal and vertical border widths.</summary>
        public T Border(in UnitValue horizontal, in UnitValue vertical) =>
            Border(horizontal, horizontal, vertical, vertical);

        /// <summary>Sets individual border widths for each side.</summary>
        public T Border(in UnitValue left, in UnitValue right, in UnitValue top, in UnitValue bottom)
        {
            SetStyleProperty(GuiProp.BorderLeft, left);
            SetStyleProperty(GuiProp.BorderRight, right);
            SetStyleProperty(GuiProp.BorderTop, top);
            return SetStyleProperty(GuiProp.BorderBottom, bottom);
        }

        #endregion

        #region Text Properties

        /// <summary>Sets the color of text.</summary>
        public T TextColor(Color color) => SetStyleProperty(GuiProp.TextColor, color);

        /// <summary>Sets the spacing between words in text.</summary>
        public T WordSpacing(float spacing) => SetStyleProperty(GuiProp.WordSpacing, spacing);
        /// <summary>Sets the spacing between letters in text.</summary>
        public T LetterSpacing(float spacing) => SetStyleProperty(GuiProp.LetterSpacing, spacing);
        /// <summary>Sets the height of a line in text.</summary>
        public T LineHeight(float height) => SetStyleProperty(GuiProp.LineHeight, height);

        /// <summary>Sets the size of a Tab character in spaces.</summary>
        public T TabSize(int size) => SetStyleProperty(GuiProp.TabSize, size);
        /// <summary>Sets the size of text in pixels.</summary>
        public T FontSize(float size) => SetStyleProperty(GuiProp.FontSize, size);

        #endregion

        #region Transform Properties

        /// <summary>Sets horizontal translation.</summary>
        public T TranslateX(double x) => SetStyleProperty(GuiProp.TranslateX, x);

        /// <summary>Sets vertical translation.</summary>
        public T TranslateY(double y) => SetStyleProperty(GuiProp.TranslateY, y);

        /// <summary>Sets both horizontal and vertical translation.</summary>
        public T Translate(double x, double y)
        {
            SetStyleProperty(GuiProp.TranslateX, x);
            return SetStyleProperty(GuiProp.TranslateY, y);
        }

        /// <summary>Sets horizontal scaling factor.</summary>
        public T ScaleX(double x) => SetStyleProperty(GuiProp.ScaleX, x);

        /// <summary>Sets vertical scaling factor.</summary>
        public T ScaleY(double y) => SetStyleProperty(GuiProp.ScaleY, y);

        /// <summary>Sets uniform scaling in both directions.</summary>
        public T Scale(double scale) => Scale(scale, scale);

        /// <summary>Sets individual scaling factors for each axis.</summary>
        public T Scale(double x, double y)
        {
            SetStyleProperty(GuiProp.ScaleX, x);
            return SetStyleProperty(GuiProp.ScaleY, y);
        }

        /// <summary>Sets rotation angle in degrees.</summary>
        public T Rotate(double angleInDegrees) => SetStyleProperty(GuiProp.Rotate, angleInDegrees);

        /// <summary>Sets horizontal skew angle.</summary>
        public T SkewX(double angle) => SetStyleProperty(GuiProp.SkewX, angle);

        /// <summary>Sets vertical skew angle.</summary>
        public T SkewY(double angle) => SetStyleProperty(GuiProp.SkewY, angle);

        /// <summary>Sets both horizontal and vertical skew angles.</summary>
        public T Skew(double x, double y)
        {
            SetStyleProperty(GuiProp.SkewX, x);
            return SetStyleProperty(GuiProp.SkewY, y);
        }

        /// <summary>Sets the origin point for transformations.</summary>
        public T TransformOrigin(double x, double y)
        {
            SetStyleProperty(GuiProp.OriginX, x);
            return SetStyleProperty(GuiProp.OriginY, y);
        }

        /// <summary>Sets a complete transform matrix.</summary>
        public T Transform(Transform2D transform) => SetStyleProperty(GuiProp.Transform, transform);

        #endregion

        #region Transition Properties

        /// <summary>
        /// Configures a property transition with the specified duration and easing function.
        /// </summary>
        /// <param name="property">The property to animate</param>
        /// <param name="duration">Animation duration in seconds</param>
        /// <param name="easing">Optional easing function</param>
        public T Transition(GuiProp property, double duration, Func<double, double> easing = null) => SetTransition(property, duration, easing);

        /// <summary>
        /// Abstract method to handle transition setting - implemented by derived classes
        /// </summary>
        protected abstract T SetTransition(GuiProp property, double duration, Func<double, double> easing);

        #endregion
    }

    /// <summary>
    /// Represents a reference to a style state that can be conditionally applied.
    /// Provides a fluent API for setting style properties based on element state conditions.
    /// </summary>
    public class StateDrivenStyle : StyleSetterBase<StateDrivenStyle>
    {
        private ElementBuilder _owner;
        private bool _isActive;
        private static readonly ObjectPool<StateDrivenStyle> _pool = new ObjectPool<StateDrivenStyle>(() => new StateDrivenStyle());

        // Private constructor for the pool
        private StateDrivenStyle() : base(default)
        {
            _owner = null;
            _isActive = false;
        }

        // Constructor for direct creation (used internally)
        private StateDrivenStyle(ElementBuilder owner, bool isActive) : base(owner._handle)
        {
            _owner = owner;
            _isActive = isActive;
        }

        /// <summary>
        /// Gets a StateDrivenStyle from the pool
        /// </summary>
        internal static StateDrivenStyle Get(ElementBuilder owner, bool isActive)
        {
            var style = _pool.Get();
            style.Initialize(owner, isActive);
            return style;
        }

        /// <summary>
        /// Initializes a pooled StateDrivenStyle with new values
        /// </summary>
        private void Initialize(ElementBuilder owner, bool isActive)
        {
            // Use reflection or another method to set base.Element
            _handle = owner._handle;

            // Set fields with new values
            _owner = owner;
            _isActive = isActive;
        }

        public StateDrivenStyle Style(StyleTemplate style)
        {
            if (_isActive)
                style.ApplyTo(_handle);

            return this;
        }

        public StateDrivenStyle Style(params string[] names)
        {
            if (_isActive)
                foreach (var styleName in names)
                    _owner._paper.ApplyStyleWithStates(_handle, styleName);

            return this;
        }

        public StateDrivenStyle StyleIf(bool condition, params string[] names)
        {
            if (condition)
            {
                foreach(var styleName in names)
                    _owner._paper.ApplyStyleWithStates(_handle, styleName);
            }
            return this;
        }

        public override StateDrivenStyle SetStyleProperty(GuiProp property, object value)
        {
            if (_isActive)
                _owner._paper.SetStyleProperty(_handle.Data.ID, property, value);
            return this;
        }

        /// <summary>
        /// Configures a property transition with the specified duration and easing function.
        /// </summary>
        /// <param name="property">The property to animate</param>
        /// <param name="duration">Animation duration in seconds</param>
        /// <param name="easing">Optional easing function</param>
        protected override StateDrivenStyle SetTransition(GuiProp property, double duration, Func<double, double> easing)
        {
            if (_isActive)
                _owner._paper.SetTransitionConfig(_handle.Data.ID, property, duration, easing);
            return this;
        }

        /// <summary>
        /// Returns to the element builder to continue the building chain and
        /// returns this object to the pool
        /// </summary>
        public ElementBuilder End()
        {
            var owner = _owner;
            _pool.Return(this);
            return owner;
        }
    }

    /// <summary>
    /// A template that can store and apply a collection of style properties
    /// </summary>
    public class StyleTemplate : StyleSetterBase<StyleTemplate>
    {
        private readonly Dictionary<GuiProp, object> _styleProperties = new Dictionary<GuiProp, object>();
        private readonly Dictionary<GuiProp, (double duration, Func<double, double> easing)> _transitions = new Dictionary<GuiProp, (double, Func<double, double>)>();

        /// <summary>
        /// Creates a new style template
        /// </summary>
        public StyleTemplate() : base(default) { }

        /// <summary>
        /// Sets a style property in the template
        /// </summary>
        public override StyleTemplate SetStyleProperty(GuiProp property, object value)
        {
            _styleProperties[property] = value;
            return this;
        }

        /// <summary>
        /// Configures a property transition with the specified duration and easing function.
        /// </summary>
        /// <param name="property">The property to animate</param>
        /// <param name="duration">Animation duration in seconds</param>
        /// <param name="easing">Optional easing function</param>
        protected override StyleTemplate SetTransition(GuiProp property, double duration, Func<double, double> easing)
        {
            _transitions[property] = (duration, easing);
            return this;
        }

        /// <summary>
        /// Applies all style properties in this template to an element
        /// </summary>
        /// <param name="element">The element to apply styles to</param>
        public void ApplyTo(ElementHandle element)
        {
            if (element.Owner == null) throw new ArgumentNullException(nameof(element));
            foreach (var kvp in _styleProperties)
            {
                element.Owner!.SetStyleProperty(element.Data.ID, kvp.Key, kvp.Value);
            }

            // Apply transitions
            foreach (var kvp in _transitions)
            {
                element.Owner!.SetTransitionConfig(element.Data.ID, kvp.Key, kvp.Value.duration, kvp.Value.easing);
            }
        }

        /// <summary>
        /// Applies a template to another template
        /// </summary>
        public StyleTemplate ApplyTo(StyleTemplate other)
        {
            foreach (var kvp in _styleProperties)
            {
                other.SetStyleProperty(kvp.Key, kvp.Value);
            }

            // Apply transitions
            foreach (var kvp in _transitions)
            {
                other.SetTransition(kvp.Key, kvp.Value.duration, kvp.Value.easing);
            }
            return other;
        }

        /// <summary>
        /// Creates a copy of this template
        /// </summary>
        public StyleTemplate Clone()
        {
            var clone = new StyleTemplate();
            foreach (var kvp in _styleProperties)
            {
                clone._styleProperties[kvp.Key] = kvp.Value;
            }

            // Clone transitions
            foreach (var kvp in _transitions)
            {
                clone._transitions[kvp.Key] = kvp.Value;
            }
            return clone;
        }
    }

    /// <summary>
    /// Provides a fluent API for building and configuring UI elements.
    /// Implements IDisposable to support hierarchical element creation using 'using' blocks.
    /// </summary>
    public class ElementBuilder : StyleSetterBase<ElementBuilder>, IDisposable
    {
        internal Paper _paper;

        /// <summary>Style properties that are always applied.</summary>
        public StateDrivenStyle Normal => StateDrivenStyle.Get(this, true);

        /// <summary>Style properties applied when the element is hovered.</summary>
        public StateDrivenStyle Hovered => StateDrivenStyle.Get(this, _paper.IsElementHovered(_handle.Data.ID));

        /// <summary>Style properties applied when the element is active (pressed).</summary>
        public StateDrivenStyle Active => StateDrivenStyle.Get(this, _paper.IsElementActive(_handle.Data.ID));

        /// <summary>Style properties applied when the element has focus.</summary>
        public StateDrivenStyle Focused => StateDrivenStyle.Get(this, _paper.IsElementFocused(_handle.Data.ID));

        public ElementBuilder(Paper paper, ElementHandle handle) : base(handle)
        {
            _paper = paper;
        }

        public override ElementBuilder SetStyleProperty(GuiProp property, object value)
        {
            _paper.SetStyleProperty(_handle.Data.ID, property, value);
            return this;
        }

        /// <summary>
        /// Configures a property transition with the specified duration and easing function.
        /// </summary>
        /// <param name="property">The property to animate</param>
        /// <param name="duration">Animation duration in seconds</param>
        /// <param name="easing">Optional easing function</param>
        protected override ElementBuilder SetTransition(GuiProp property, double duration, Func<double, double> easing)
        {
            _paper.SetTransitionConfig(_handle.Data.ID, property, duration, easing);
            return this;
        }

        /// <summary>
        /// Creates a conditional style state that only applies if the condition is true.
        /// </summary>
        /// <param name="condition">Boolean condition to evaluate</param>
        public StateDrivenStyle If(bool condition) => StateDrivenStyle.Get(this, condition);

        /// <summary>
        /// Inherits style properties from the specified element or from the parent if not specified.
        /// </summary>
        public ElementBuilder InheritStyle(ElementHandle? element = null)
        {
            if (element != null)
            {
                _handle.Data._elementStyle.SetParent(element.Value.Data._elementStyle);
                return this;
            }

            var parentHandle = _handle.GetParentHandle();
            if (parentHandle.IsValid)
                _handle.Data._elementStyle.SetParent(parentHandle.Data._elementStyle);

            return this;
        }

        public ElementBuilder Style(StyleTemplate style)
        {
            style.ApplyTo(_handle);
            return this;
        }

        public ElementBuilder Style(params string[] names)
        {
            foreach (var name in names)
                _paper.ApplyStyleWithStates(_handle, name);

            return this;
        }

        public ElementBuilder StyleIf(bool condition, params string[] names)
        {
            if(condition)
                foreach (var name in names)
                    _paper.ApplyStyleWithStates(_handle, name);
            return this;
        }

        #region Event Handlers

        /// <summary>Makes the element incapable of receiving focus.</summary>
        public ElementBuilder IsNotFocusable()
        {
            _handle.Data.IsFocusable = false;
            return this;
        }

        /// <summary>
        /// Hooks this element to its parent's interaction states.
        /// When the parent is hovered, active, focused, or dragging, this element will also be considered in those states and receive the events.
        /// </summary>
        public ElementBuilder HookToParent()
        {
            _handle.Data.IsHookedToParent = true;
            
            // Mark the parent as having hooked children for optimization
            ElementHandle parent = _handle.GetParentHandle();
            if (parent.IsValid)
            {
                parent.Data.IsAHookedParent = true;
            }
            
            return this;
        }

        /// <summary>
        /// Sets the tab index for keyboard navigation. 
        /// Elements with lower tab indices are focused first when pressing Tab.
        /// Use -1 to exclude from tab navigation (default).
        /// </summary>
        public ElementBuilder TabIndex(int index)
        {
            _handle.Data.TabIndex = index;
            return this;
        }

        /// <summary>Sets a callback that runs after layout calculation is complete.</summary>
        public ElementBuilder OnPostLayout(Action<ElementHandle, Rect> handler)
        {
            _handle.Data.OnPostLayout += handler;
            return this;
        }

        /// <summary>Sets a callback that runs after layout calculation is complete, with a captured value.</summary>
        public ElementBuilder OnPostLayout<T>(T capturedValue, Action<T, ElementHandle, Rect> handler) =>
            OnPostLayout((ElementHandle element, Rect rect) => handler(capturedValue, element, rect));

        /// <summary>Sets a callback that runs when the element is pressed.</summary>
        public ElementBuilder OnPress(Action<ClickEvent> handler)
        {
            _handle.Data.OnPress += handler;
            return this;
        }

        /// <summary>Sets a callback that runs when the element is pressed, with a captured value.</summary>
        public ElementBuilder OnPress<T>(T capturedValue, Action<T, ClickEvent> handler) =>
            OnPress((e) => handler(capturedValue, e));

        /// <summary>Sets a callback that runs when the element is held down.</summary>
        public ElementBuilder OnHeld(Action<ClickEvent> handler)
        {
            _handle.Data.OnHeld += handler;
            return this;
        }

        /// <summary>Sets a callback that runs when the element is held down, with a captured value.</summary>
        public ElementBuilder OnHeld<T>(T capturedValue, Action<T, ClickEvent> handler) =>
            OnHeld((e) => handler(capturedValue, e));

        /// <summary>Sets a callback that runs when the element is clicked.</summary>
        public ElementBuilder OnClick(Action<ClickEvent> handler)
        {
            _handle.Data.OnClick += handler;
            return this;
        }

        /// <summary>Sets a callback that runs when the element is clicked, with a captured value.</summary>
        public ElementBuilder OnClick<T>(T capturedValue, Action<T, ClickEvent> handler) =>
            OnClick((e) => handler(capturedValue, e));

        /// <summary>Sets a callback that runs when the element is dragged.</summary>
        public ElementBuilder OnDragStart(Action<DragEvent> handler)
        {
            _handle.Data.OnDragStart += handler;
            return this;
        }

        /// <summary>Sets a callback that runs when the element is dragged, with a captured value.</summary>
        public ElementBuilder OnDragStart<T>(T capturedValue, Action<T, DragEvent> handler) =>
            OnDragStart((e) => handler(capturedValue, e));

        /// <summary>Sets a callback that runs when the element is dragged.</summary>
        public ElementBuilder OnDragging(Action<DragEvent> handler)
        {
            _handle.Data.OnDragging += handler;
            return this;
        }

        /// <summary>Sets a callback that runs when the element is dragged, with a captured value.</summary>
        public ElementBuilder OnDragging<T>(T capturedValue, Action<T, DragEvent> handler) =>
            OnDragging((e) => handler(capturedValue, e));

        /// <summary>Sets a callback that runs when the element is released after dragging.</summary>
        public ElementBuilder OnDragEnd(Action<DragEvent> handler)
        {
            _handle.Data.OnDragEnd += handler;
            return this;
        }

        /// <summary>Sets a callback that runs when the element is released after dragging, with a captured value.</summary>
        public ElementBuilder OnDragEnd<T>(T capturedValue, Action<T, DragEvent> handler) =>
            OnDragEnd((e) => handler(capturedValue, e));

        /// <summary>Sets a callback that runs when the mouse button is released after clicking this element.</summary>
        public ElementBuilder OnRelease(Action<ClickEvent> handler)
        {
            _handle.Data.OnRelease += handler;
            return this;
        }

        /// <summary>Sets a callback that runs when the mouse button is released after clicking this element, with a captured value.</summary>
        public ElementBuilder OnRelease<T>(T capturedValue, Action<T, ClickEvent> handler) =>
            OnRelease((e) => handler(capturedValue, e));

        /// <summary>Sets a callback that runs when the element is double-clicked.</summary>
        public ElementBuilder OnDoubleClick(Action<ClickEvent> handler)
        {
            _handle.Data.OnDoubleClick += handler;
            return this;
        }

        /// <summary>Sets a callback that runs when the element is double-clicked, with a captured value.</summary>
        public ElementBuilder OnDoubleClick<T>(T capturedValue, Action<T, ClickEvent> handler) =>
            OnDoubleClick((e) => handler(capturedValue, e));

        /// <summary>Sets a callback that runs when the element is right-clicked.</summary>
        public ElementBuilder OnRightClick(Action<ClickEvent> handler)
        {
            _handle.Data.OnRightClick += handler;
            return this;
        }

        /// <summary>Sets a callback that runs when the element is right-clicked, with a captured value.</summary>
        public ElementBuilder OnRightClick<T>(T capturedValue, Action<T, ClickEvent> handler) =>
            OnRightClick((e) => handler(capturedValue, e));

        /// <summary>Sets a callback that runs when scrolling occurs over the element.</summary>
        public ElementBuilder OnScroll(Action<ScrollEvent> handler)
        {
            _handle.Data.OnScroll += handler;
            return this;
        }

        /// <summary>Sets a callback that runs when scrolling occurs over the element, with a captured value.</summary>
        public ElementBuilder OnScroll<T>(T capturedValue, Action<T, ScrollEvent> handler) =>
            OnScroll((e) => handler(capturedValue, e));

        /// <summary>Sets a callback that runs when a key is pressed while the element is focused.</summary>
        public ElementBuilder OnKeyPressed(Action<KeyEvent> handler)
        {
            _handle.Data.OnKeyPressed += handler;
            return this;
        }

        /// <summary>Sets a callback that runs when a key is pressed while the element is focused, with a captured value.</summary>
        public ElementBuilder OnKeyPressed<T>(T capturedValue, Action<T, KeyEvent> handler) =>
            OnKeyPressed((key) => handler(capturedValue, key));

        /// <summary>Sets a callback that runs when a character is typed while the element is focused.</summary>
        public ElementBuilder OnTextInput(Action<TextInputEvent> handler)
        {
            _handle.Data.OnTextInput += handler;
            return this;
        }

        /// <summary>Sets a callback that runs when a character is typed while the element is focused, with a captured value.</summary>
        public ElementBuilder OnTextInput<T>(T capturedValue, Action<T, TextInputEvent> handler) =>
            OnTextInput((character) => handler(capturedValue, character));

        /// <summary>Sets a callback that runs when the cursor hovers over the element.</summary>
        public ElementBuilder OnHover(Action<ElementEvent> handler)
        {
            _handle.Data.OnHover += handler;
            return this;
        }

        /// <summary>Sets a callback that runs when the cursor hovers over the element, with a captured value.</summary>
        public ElementBuilder OnHover<T>(T capturedValue, Action<T, ElementEvent> handler) =>
            OnHover((e) => handler(capturedValue, e));

        /// <summary>Sets a callback that runs when the Focused state changes.</summary>
        public ElementBuilder OnFocusChange(Action<FocusEvent> handler)
        {
            _handle.Data.OnFocusChange += handler;
            return this;
        }

        /// <summary>Sets a callback that runs when the Focused state changes, with a captured value.</summary>
        public ElementBuilder OnFocusChange<T>(T capturedValue, Action<T, FocusEvent> handler) =>
            OnFocusChange((focused) => handler(capturedValue, focused));

        /// <summary>Sets a callback that runs when the cursor enters the element's bounds.</summary>
        public ElementBuilder OnEnter(Action<ElementEvent> handler)
        {
            _handle.Data.OnEnter += handler;
            return this;
        }

        /// <summary>Sets a callback that runs when the cursor enters the element's bounds, with a captured value.</summary>
        public ElementBuilder OnEnter<T>(T capturedValue, Action<T, ElementEvent> handler) =>
            OnEnter((e) => handler(capturedValue, e));

        /// <summary>Sets a callback that runs when the cursor leaves the element's bounds.</summary>
        public ElementBuilder OnLeave(Action<ElementEvent> handler)
        {
            _handle.Data.OnLeave += handler;
            return this;
        }

        /// <summary>Sets a callback that runs when the cursor leaves the element's bounds, with a captured value.</summary>
        public ElementBuilder OnLeave<T>(T capturedValue, Action<T, ElementEvent> handler) =>
            OnLeave((e) => handler(capturedValue, e));

        #endregion

        #region Behavior Configuration

        /// <summary>Makes the element non-interactive (ignores mouse/touch events).</summary>
        public ElementBuilder IsNotInteractable()
        {
            _handle.Data.IsNotInteractable = true;
            return this;
        }

        /// <summary>Makes any event on this element not trigger any parent events.</summary>
        public ElementBuilder StopEventPropagation()
        {
            _handle.Data.StopPropagation = true;
            return this;
        }

        /// <summary>Sets the layout direction for child elements.</summary>
        /// <param name="layoutType">How child elements should be arranged (Row or Column)</param>
        public ElementBuilder LayoutType(LayoutType layoutType)
        {
            _handle.Data.LayoutType = layoutType;
            return this;
        }

        /// <summary>Sets how the element is positioned within its parent.</summary>
        /// <param name="positionType">Position strategy (SelfDirected or ParentDirected)</param>
        public ElementBuilder PositionType(PositionType positionType)
        {
            _handle.Data.PositionType = positionType;
            return this;
        }

        /// <summary>Sets whether the element is visible.</summary>
        /// <param name="visible">True to show the element, false to hide it</param>
        public ElementBuilder Visible(bool visible)
        {
            _handle.Data.Visible = visible;
            return this;
        }

        /// <summary>
        /// Sets a content sizing function for auto-sized elements.
        /// The function receives optional width and height constraints and should return the preferred content size.
        /// This is particularly useful for custom controls that need to calculate their own size based on content.
        /// </summary>
        /// <param name="sizer">
        /// Function that takes (maxWidth?, maxHeight?) and returns (preferredWidth, preferredHeight)?.
        /// Return null if the element cannot be sized with the given constraints.
        /// </param>
        /// <returns>This builder for method chaining</returns>
        /// <example>
        /// // Example: Size based on text content
        /// .ContentSizer((maxWidth, maxHeight) => {
        ///     var textSize = MeasureText("My content", font, fontSize);
        ///     return (textSize.Width + padding * 2, textSize.Height + padding * 2);
        /// })
        /// 
        /// // Example: Aspect ratio sizing
        /// .ContentSizer((maxWidth, maxHeight) => {
        ///     const double aspectRatio = 16.0 / 9.0;
        ///     if (maxWidth.HasValue) {
        ///         return (maxWidth.Value, maxWidth.Value / aspectRatio);
        ///     }
        ///     if (maxHeight.HasValue) {
        ///         return (maxHeight.Value * aspectRatio, maxHeight.Value);
        ///     }
        ///     return (320, 180); // Default size
        /// })
        /// </example>
        public ElementBuilder ContentSizer(Func<double?, double?, (double, double)?> sizer)
        {
            _handle.Data.ContentSizer = sizer;
            return this;
        }

        /// <summary>
        /// Sets a simple content sizing function that returns a fixed size.
        /// </summary>
        /// <param name="width">Fixed preferred width</param>
        /// <param name="height">Fixed preferred height</param>
        /// <returns>This builder for method chaining</returns>
        public ElementBuilder ContentSizer(double width, double height)
        {
            _handle.Data.ContentSizer = (_, _) => (width, height);
            return this;
        }

        /// <summary>
        /// Removes any content sizing function, allowing the element to use default sizing behavior.
        /// </summary>
        /// <returns>This builder for method chaining</returns>
        public ElementBuilder ClearContentSizer()
        {
            _handle.Data.ContentSizer = null;
            return this;
        }

        /// <summary>Enables content clipping to the element's bounds.</summary>
        public ElementBuilder Clip()
        {
            _handle.Data._scissorEnabled = true;
            return this;
        }

        /// <summary>Places the element on a specific rendering layer.</summary>
        /// <param name="layer">Layer on which the element should be rendered.</param>
        public ElementBuilder Layer(Layer layer)
        {
            _handle.Data.Layer = layer;
            return this;
        }

        /// <summary>Sets the text content of the element.</summary>
        /// <param name="text">The text to display</param>
        /// <param name="useMarkdown">Whether to parse the text as Markdown</param>
        public ElementBuilder Text(string text, FontFile font)
        {
            _handle.Data.IsMarkdown = false;
            _handle.Data.Paragraph = text;
            _handle.Data.Font = font;
            return this;
        }

        /// <summary>Sets the text content of the element.</summary>
        /// <param name="text">The text to display</param>
        /// <param name="useMarkdown">Whether to parse the text as Markdown</param>
        public ElementBuilder Markdown(string text, FontFile font, FontFile bold, FontFile italic, FontFile boldItalic, FontFile mono)
        {
            _handle.Data.IsMarkdown = true;
            _handle.Data.Paragraph = text;
            _handle.Data.Font = font;
            _handle.Data.FontBold = bold;
            _handle.Data.FontItalic = italic;
            _handle.Data.FontBoldItalic = boldItalic;
            _handle.Data.FontMono = mono;
            return this;
        }

        /// <summary>
        /// Sets the text Alignment mode of the element.
        /// </summary>
        /// <param name="mode">The Text Alignment mode to apply</param>
        public ElementBuilder Alignment(TextAlignment mode)
        {
            _handle.Data.TextAlignment = mode;
            return this;
        }

        /// <summary>
        /// Sets the text wrapping mode of the element.
        /// </summary>
        /// <param name="mode">The text wrapping mode to apply</param>
        public ElementBuilder Wrap(TextWrapMode mode)
        {
            _handle.Data.WrapMode = mode;
            return this;
        }

        /// <summary>
        /// Configures scrolling behavior for the element.
        /// </summary>
        /// <param name="flags">Flags to control scroll behavior</param>
        public ElementBuilder SetScroll(Scroll flags)
        {
            // Set the scroll flags directly on the element
            _handle.Data.ScrollFlags = flags;

            // Enable clipping for scrollable elements
            if (flags != Scroll.None)
            {
                _handle.Data._scissorEnabled = true;

                // Initialize scroll state if not already present
                if (!_paper.HasElementStorage(_handle, "ScrollState"))
                {
                    _paper.SetElementStorage(_handle, "ScrollState", new ScrollState());
                }

                // Set up scrolling event handlers
                ConfigureScrollHandlers();
            }

            return this;
        }

        /// <summary>
        /// Sets the scroll position of the element.
        /// </summary>
        public ElementBuilder SetScrollPosition(Vector2 position)
        {
            var state = _paper.GetElementStorage<ScrollState>(_handle, "ScrollState", new ScrollState());
            state.Position = position;
            _paper.SetElementStorage(_handle, "ScrollState", state);
            return this;
        }

        /// <summary>
        /// Sets a callback to customize the rendering of scrollbars.
        /// </summary>
        public ElementBuilder CustomScrollbarRenderer(Action<Canvas, Rect, ScrollState> renderer)
        {
            // Store the renderer directly on the element
            _handle.Data.CustomScrollbarRenderer = renderer;
            return this;
        }

        /// <summary>
        /// Configures event handlers for scrolling interactions.
        /// </summary>
        private void ConfigureScrollHandlers()
        {
            // Update content and viewport sizes after layout
            OnPostLayout((element, rect) => {
                var state = _paper.GetElementStorage<ScrollState>(_handle, "ScrollState", new ScrollState());

                // Set viewport size to current element size
                state.ViewportSize = new Vector2(rect.width, rect.height);

                // For content size, we need to measure all children
                // Here we're assuming content size is the max bounds of all children
                double maxX = 0;
                double maxY = 0;

                foreach (var childIndex in element.Data.ChildIndices)
                {
                    ref var child = ref element.Owner!.GetElementData(childIndex);
                    maxX = Math.Max(maxX, child.RelativeX + child.LayoutWidth);
                    maxY = Math.Max(maxY, child.RelativeY + child.LayoutHeight);
                }

                state.ContentSize = new Vector2(maxX, maxY);
                state.ClampScrollPosition();

                _paper.SetElementStorage(_handle, "ScrollState", state);
            });

            // Handle hover events to detect when cursor is over scrollbars
            OnHover((e) => {
                var state = _paper.GetElementStorage<ScrollState>(_handle, "ScrollState", new ScrollState());
                Vector2 mousePos = _paper.PointerPos;

                // Check if pointer is over scrollbars
                state.IsVerticalScrollbarHovered = state.IsPointOverVerticalScrollbar(mousePos, e.ElementRect, _handle.Data.ScrollFlags);
                state.IsHorizontalScrollbarHovered = state.IsPointOverHorizontalScrollbar(mousePos, e.ElementRect, _handle.Data.ScrollFlags);

                _paper.SetElementStorage(_handle, "ScrollState", state);
            });

            // Handle mouse leaving the element
            OnLeave((rect) => {
                var state = _paper.GetElementStorage<ScrollState>(_handle, "ScrollState", new ScrollState());
                state.IsVerticalScrollbarHovered = false;
                state.IsHorizontalScrollbarHovered = false;
                _paper.SetElementStorage(_handle, "ScrollState", state);
            });

            // Handle scrolling with mouse wheel
            OnScroll((e) => {
                var state = _paper.GetElementStorage<ScrollState>(_handle, "ScrollState", new ScrollState());

                // Don't handle wheel scrolling if actively dragging scrollbars
                if (state.IsDraggingVertical || state.IsDraggingHorizontal)
                    return;

                if ((_handle.Data.ScrollFlags & Scroll.ScrollY) != 0)
                {
                    state.Position = new Vector2(
                        state.Position.x,
                        state.Position.y - e.Delta * 30  // Adjust scroll speed as needed
                    );
                }
                else if ((_handle.Data.ScrollFlags & Scroll.ScrollX) != 0)
                {
                    state.Position = new Vector2(
                        state.Position.x - e.Delta * 30,
                        state.Position.y
                    );
                }

                state.ClampScrollPosition();
                _paper.SetElementStorage(_handle, "ScrollState", state);
            });

            // Handle start scrollbar drag
            OnDragStart((e) => {
                var state = _paper.GetElementStorage<ScrollState>(_handle, "ScrollState", new ScrollState());

                if (state.AreScrollbarsHidden(_handle.Data.ScrollFlags)) return;

                Vector2 mousePos = _paper.PointerPos;

                // Check if click is on a scrollbar
                bool onVertical = state.IsPointOverVerticalScrollbar(mousePos, e.ElementRect, _handle.Data.ScrollFlags);
                bool onHorizontal = state.IsPointOverHorizontalScrollbar(mousePos, e.ElementRect, _handle.Data.ScrollFlags);

                // Start dragging the appropriate scrollbar
                if (onVertical)
                {
                    state.IsDraggingVertical = true;
                    state.DragStartPosition = mousePos;
                    state.ScrollStartPosition = state.Position;
                }
                else if (onHorizontal)
                {
                    state.IsDraggingHorizontal = true;
                    state.DragStartPosition = mousePos;
                    state.ScrollStartPosition = state.Position;
                }

                _paper.SetElementStorage(_handle, "ScrollState", state);
            });

            // Handle dragging scrollbars
            OnDragging((e) => {
                var state = _paper.GetElementStorage<ScrollState>(_handle, "ScrollState", new ScrollState());

                if (state.AreScrollbarsHidden(_handle.Data.ScrollFlags)) return;

                Vector2 mousePos = _paper.PointerPos;

                // Handle scrollbar dragging
                if (state.IsDraggingVertical)
                {
                    state.HandleVerticalScrollbarDrag(mousePos, e.ElementRect, _handle.Data.ScrollFlags);
                }
                else if (state.IsDraggingHorizontal)
                {
                    state.HandleHorizontalScrollbarDrag(mousePos, e.ElementRect, _handle.Data.ScrollFlags);
                }

                _paper.SetElementStorage(_handle, "ScrollState", state);
            });

            // Handle after dragging
            OnDragEnd((e) => {
                var state = _paper.GetElementStorage<ScrollState>(_handle, "ScrollState", new ScrollState());

                if (state.AreScrollbarsHidden(_handle.Data.ScrollFlags)) return;

                state.IsDraggingVertical = false;
                state.IsDraggingHorizontal = false;

                // Update hover state on release
                Vector2 mousePos = _paper.PointerPos;
                state.IsVerticalScrollbarHovered = state.IsPointOverVerticalScrollbar(mousePos, e.ElementRect, _handle.Data.ScrollFlags);
                state.IsHorizontalScrollbarHovered = state.IsPointOverHorizontalScrollbar(mousePos, e.ElementRect, _handle.Data.ScrollFlags);

                _paper.SetElementStorage(_handle, "ScrollState", state);
            });
        }

        #endregion

<<<<<<< HEAD
        //#region Text Field
        //
        ///// <summary>
        ///// Creates a text field control that allows users to input and edit text.
        ///// </summary>
        ///// <param name="value">Current text value</param>
        ///// <param name="onChange">Optional callback when the text changes</param>
        ///// <param name="placeholder">Optional placeholder text shown when the field is empty</param>
        ///// <param name="intID">Line number based identifier (auto-provided as Source Line Number)</param>
        ///// <returns>A builder for configuring the text field</returns>
        //public ElementBuilder TextField(
        //    string value,
        //    Action<string> onChange = null,
        //    Color? textColor = null,
        //    string placeholder = "",
        //    Color? placeholderColor = null,
        //    [System.Runtime.CompilerServices.CallerLineNumber] int intID = 0)
        //{
        //    const double TextXPadding = 12;
        //
        //    value = value ?? "";
        //
        //    Clip();
        //
        //    // Store the current value in element storage
        //    _paper.SetElementStorage(_element, "Value", value);
        //
        //    // Get the text to display (value or placeholder)
        //    bool isEmpty = string.IsNullOrEmpty(value);
        //    string displayText = isEmpty ? placeholder : value;
        //    textColor ??= Color.FromArgb(255, 250, 250, 250);
        //    placeholderColor ??= Color.FromArgb(160, 200, 200, 200);
        //    Color tColor = isEmpty ? placeholderColor.Value : textColor.Value;
        //
        //    // Store focus state
        //    bool isFocused = _paper.IsElementFocused(_element.ID);
        //    _paper.SetElementStorage(_element, "IsFocused", isFocused);
        //
        //    // Create a blinking cursor position tracker
        //    int cursorPosition = _paper.GetElementStorage(_element, "CursorPosition", value.Length);
        //    // Clamp cursor position to valid range
        //    cursorPosition = Math.Clamp(cursorPosition, 0, value.Length);
        //    _paper.SetElementStorage(_element, "CursorPosition", cursorPosition);
        //
        //    // Selection range (if text is selected)
        //    int selectionStart = _paper.GetElementStorage(_element, "SelectionStart", -1);
        //    int selectionEnd = _paper.GetElementStorage(_element, "SelectionEnd", -1);
        //    // Clamp selection range to valid range
        //    selectionStart = Math.Clamp(selectionStart, 0, value.Length);
        //    selectionEnd = Math.Clamp(selectionEnd, 0, value.Length);
        //    _paper.SetElementStorage(_element, "SelectionStart", selectionStart);
        //    _paper.SetElementStorage(_element, "SelectionEnd", selectionEnd);
        //
        //    // Text scroll offset (for horizontal scrolling)
        //    double scrollOffset = _paper.GetElementStorage(_element, "ScrollOffset", 0.0);
        //    _paper.SetElementStorage(_element, "ScrollOffset", scrollOffset);
        //
        //    // Set the text content
        //    //Text(PaperUI.Text.Left($"  {displayText}", font, textColor));
        //
        //    // Handle focus changes
        //    OnFocusChange((FocusEvent e) =>
        //    {
        //        _paper.SetElementStorage(_element, "IsFocused", e.IsFocused);
        //
        //        // When gaining focus, place cursor at the end of text
        //        if (e.IsFocused)
        //        {
        //            string currentValue = _paper.GetElementStorage<string>(_element, "Value", "");
        //            int pos = currentValue.Length;
        //            _paper.SetElementStorage(_element, "CursorPosition", pos);
        //            _paper.SetElementStorage(_element, "SelectionStart", -1);
        //            _paper.SetElementStorage(_element, "SelectionEnd", -1);
        //
        //            // Ensure cursor is visible
        //            EnsureCursorVisible(currentValue, pos);
        //        }
        //    });
        //
        //    // Handle mouse clicks for cursor positioning
        //    OnClick((ClickEvent e) =>
        //    {
        //        string currentValue = _paper.GetElementStorage<string>(_element, "Value", "");
        //        double scrollOffsetValue = _paper.GetElementStorage<double>(_element, "ScrollOffset", 0.0);
        //
        //        // Calculate cursor position based on click position
        //        var clickPos = e.RelativePosition.x - TextXPadding + scrollOffsetValue; // Adjust for padding
        //        int newPosition = CalculateTextPosition(currentValue, clickPos);
        //        newPosition = Math.Clamp(newPosition, 0, currentValue.Length);
        //
        //        _paper.SetElementStorage(_element, "CursorPosition", newPosition);
        //
        //        // Clear selection on click
        //        _paper.SetElementStorage(_element, "SelectionStart", -1);
        //        _paper.SetElementStorage(_element, "SelectionEnd", -1);
        //
        //        // Ensure cursor is visible
        //        EnsureCursorVisible(currentValue, newPosition);
        //    });
        //
        //    // Handle dragging for text selection
        //    OnDragStart((DragEvent e) =>
        //    {
        //        string currentValue = _paper.GetElementStorage<string>(_element, "Value", "");
        //        double scrollOffsetValue = _paper.GetElementStorage<double>(_element, "ScrollOffset", 0.0);
        //
        //        // Start selection at cursor position
        //        int pos = CalculateTextPosition(currentValue, e.RelativePosition.x - TextXPadding + scrollOffsetValue);
        //        pos = Math.Clamp(pos, 0, currentValue.Length);
        //
        //        _paper.SetElementStorage(_element, "CursorPosition", pos);
        //        _paper.SetElementStorage(_element, "SelectionStart", pos);
        //        _paper.SetElementStorage(_element, "SelectionEnd", pos);
        //
        //        // Ensure cursor is visible
        //        EnsureCursorVisible(currentValue, pos);
        //    });
        //
        //    OnDragging((DragEvent e) =>
        //    {
        //        string currentValue = _paper.GetElementStorage<string>(_element, "Value", "");
        //        double scrollOffsetValue = _paper.GetElementStorage<double>(_element, "ScrollOffset", 0.0);
        //
        //        // Update selection end while dragging
        //        int start = _paper.GetElementStorage<int>(_element, "SelectionStart", -1);
        //        if (start >= 0)
        //        {
        //            // Auto-scroll when dragging near edges
        //            double edgeScrollSensitivity = 20.0;
        //            double scrollSpeed = 2.0;
        //
        //            if (e.RelativePosition.x < edgeScrollSensitivity)
        //            {
        //                // Scroll left
        //                scrollOffsetValue = Math.Max(0, scrollOffsetValue - scrollSpeed);
        //                _paper.SetElementStorage(_element, "ScrollOffset", scrollOffsetValue);
        //            }
        //            else if (e.RelativePosition.x > e.ElementRect.width - edgeScrollSensitivity)
        //            {
        //                // Scroll right
        //                scrollOffsetValue += scrollSpeed;
        //                _paper.SetElementStorage(_element, "ScrollOffset", scrollOffsetValue);
        //            }
        //
        //            int pos = CalculateTextPosition(currentValue, e.RelativePosition.x - TextXPadding + scrollOffsetValue);
        //            pos = Math.Clamp(pos, 0, currentValue.Length);
        //
        //            _paper.SetElementStorage(_element, "CursorPosition", pos);
        //            _paper.SetElementStorage(_element, "SelectionEnd", pos);
        //
        //            // Ensure cursor is visible with updated scroll position
        //            EnsureCursorVisible(currentValue, pos);
        //        }
        //    });
        //
        //    // Handle keyboard input
        //    OnKeyPressed((KeyEvent e) =>
        //    {
        //        if (!isFocused) return;
        //
        //        string currentValue = _paper.GetElementStorage<string>(_element, "Value", "");
        //        int curPos = _paper.GetElementStorage<int>(_element, "CursorPosition", 0);
        //        int selStart = _paper.GetElementStorage<int>(_element, "SelectionStart", -1);
        //        int selEnd = _paper.GetElementStorage<int>(_element, "SelectionEnd", -1);
        //
        //        bool valueChanged = false;
        //
        //        // Process key commands
        //        switch (e.Key)
        //        {
        //            case PaperKey.Backspace:
        //                if (HasSelection())
        //                {
        //                    DeleteSelection(ref currentValue, ref curPos, ref selStart, ref selEnd);
        //                    valueChanged = true;
        //                }
        //                else if (curPos > 0)
        //                {
        //                    currentValue = currentValue.Remove(curPos - 1, 1);
        //                    curPos--;
        //                    valueChanged = true;
        //                }
        //                break;
        //
        //            case PaperKey.Delete:
        //                if (HasSelection())
        //                {
        //                    DeleteSelection(ref currentValue, ref curPos, ref selStart, ref selEnd);
        //                    valueChanged = true;
        //                }
        //                else if (curPos < currentValue.Length)
        //                {
        //                    currentValue = currentValue.Remove(curPos, 1);
        //                    valueChanged = true;
        //                }
        //                break;
        //
        //            case PaperKey.Left:
        //                if (_paper.IsKeyDown(PaperKey.LeftShift) || _paper.IsKeyDown(PaperKey.RightShift))
        //                {
        //                    // Shift+Left: extend selection
        //                    if (selStart < 0) selStart = curPos;
        //                    curPos = Math.Max(0, curPos - 1);
        //                    selEnd = curPos;
        //                }
        //                else
        //                {
        //                    // Just move cursor
        //                    if (HasSelection())
        //                    {
        //                        // Move to beginning of selection
        //                        curPos = Math.Min(selStart, selEnd);
        //                        ClearSelection(ref selStart, ref selEnd);
        //                    }
        //                    else
        //                    {
        //                        curPos = Math.Max(0, curPos - 1);
        //                    }
        //                }
        //                break;
        //
        //            case PaperKey.Right:
        //                if (_paper.IsKeyDown(PaperKey.LeftShift) || _paper.IsKeyDown(PaperKey.RightShift))
        //                {
        //                    // Shift+Right: extend selection
        //                    if (selStart < 0) selStart = curPos;
        //                    curPos = Math.Min(currentValue.Length, curPos + 1);
        //                    selEnd = curPos;
        //                }
        //                else
        //                {
        //                    // Just move cursor
        //                    if (HasSelection())
        //                    {
        //                        // Move to end of selection
        //                        curPos = Math.Max(selStart, selEnd);
        //                        ClearSelection(ref selStart, ref selEnd);
        //                    }
        //                    else
        //                    {
        //                        curPos = Math.Min(currentValue.Length, curPos + 1);
        //                    }
        //                }
        //                break;
        //
        //            case PaperKey.Home:
        //                if (_paper.IsKeyDown(PaperKey.LeftShift) || _paper.IsKeyDown(PaperKey.RightShift))
        //                {
        //                    if (selStart < 0) selStart = curPos;
        //                    curPos = 0;
        //                    selEnd = curPos;
        //                }
        //                else
        //                {
        //                    curPos = 0;
        //                    ClearSelection(ref selStart, ref selEnd);
        //                }
        //                break;
        //
        //            case PaperKey.End:
        //                if (_paper.IsKeyDown(PaperKey.LeftShift) || _paper.IsKeyDown(PaperKey.RightShift))
        //                {
        //                    if (selStart < 0) selStart = curPos;
        //                    curPos = currentValue.Length;
        //                    selEnd = curPos;
        //                }
        //                else
        //                {
        //                    curPos = currentValue.Length;
        //                    ClearSelection(ref selStart, ref selEnd);
        //                }
        //                break;
        //
        //            case PaperKey.A:
        //                if (_paper.IsKeyDown(PaperKey.LeftControl) || _paper.IsKeyDown(PaperKey.RightControl))
        //                {
        //                    // Select all
        //                    selStart = 0;
        //                    selEnd = currentValue.Length;
        //                    curPos = selEnd;
        //                }
        //                break;
        //
        //            case PaperKey.C:
        //                if ((_paper.IsKeyDown(PaperKey.LeftControl) || _paper.IsKeyDown(PaperKey.RightControl)) && HasSelection())
        //                {
        //                    // Copy selection
        //                    int start = Math.Min(selStart, selEnd);
        //                    int end = Math.Max(selStart, selEnd);
        //                    string selectedText = currentValue.Substring(start, end - start);
        //                    _paper.SetClipboard(selectedText);
        //                }
        //                break;
        //
        //            case PaperKey.X:
        //                if ((_paper.IsKeyDown(PaperKey.LeftControl) || _paper.IsKeyDown(PaperKey.RightControl)) && HasSelection())
        //                {
        //                    // Cut selection
        //                    int start = Math.Min(selStart, selEnd);
        //                    int end = Math.Max(selStart, selEnd);
        //                    string selectedText = currentValue.Substring(start, end - start);
        //                    _paper.SetClipboard(selectedText);
        //                    DeleteSelection(ref currentValue, ref curPos, ref selStart, ref selEnd);
        //                    valueChanged = true;
        //                }
        //                break;
        //
        //            case PaperKey.V:
        //                if (_paper.IsKeyDown(PaperKey.LeftControl) || _paper.IsKeyDown(PaperKey.RightControl))
        //                {
        //                    // Paste from clipboard
        //                    string clipText = _paper.GetClipboard();
        //                    if (!string.IsNullOrEmpty(clipText))
        //                    {
        //                        if (HasSelection())
        //                        {
        //                            DeleteSelection(ref currentValue, ref curPos, ref selStart, ref selEnd);
        //                        }
        //
        //                        currentValue = currentValue.Insert(curPos, clipText);
        //                        curPos += clipText.Length;
        //                        valueChanged = true;
        //                    }
        //                }
        //                break;
        //        }
        //
        //        // Update stored values
        //        _paper.SetElementStorage(_element, "Value", currentValue);
        //        _paper.SetElementStorage(_element, "CursorPosition", curPos);
        //        _paper.SetElementStorage(_element, "SelectionStart", selStart);
        //        _paper.SetElementStorage(_element, "SelectionEnd", selEnd);
        //
        //        // Ensure cursor is visible
        //        EnsureCursorVisible(currentValue, curPos);
        //
        //        // Notify of changes if needed
        //        if (valueChanged && onChange != null)
        //        {
        //            onChange(currentValue);
        //        }
        //
        //        // Helper functions
        //        bool HasSelection()
        //        {
        //            return selStart >= 0 && selEnd >= 0 && selStart != selEnd;
        //        }
        //    });
        //
        //    // Handle character input
        //    OnTextInput((TextInputEvent e) =>
        //    {
        //        if (!isFocused) return;
        //
        //        string currentValue = _paper.GetElementStorage<string>(_element, "Value", "");
        //        int curPos = _paper.GetElementStorage<int>(_element, "CursorPosition", 0);
        //        int selStart = _paper.GetElementStorage<int>(_element, "SelectionStart", -1);
        //        int selEnd = _paper.GetElementStorage<int>(_element, "SelectionEnd", -1);
        //
        //        // If we have a selection, delete it first
        //        if (selStart >= 0 && selEnd >= 0 && selStart != selEnd)
        //        {
        //            DeleteSelection(ref currentValue, ref curPos, ref selStart, ref selEnd);
        //        }
        //
        //        // Insert the character
        //        if (!char.IsControl(e.Character))
        //        {
        //            currentValue = currentValue.Insert(curPos, e.Character.ToString());
        //            curPos++;
        //
        //            // Update the value
        //            _paper.SetElementStorage(_element, "Value", currentValue);
        //            _paper.SetElementStorage(_element, "CursorPosition", curPos);
        //            _paper.SetElementStorage(_element, "SelectionStart", selStart);
        //            _paper.SetElementStorage(_element, "SelectionEnd", selEnd);
        //
        //            // Ensure cursor is visible
        //            EnsureCursorVisible(currentValue, curPos);
        //
        //            // Notify of changes
        //            onChange?.Invoke(currentValue);
        //        }
        //    });
        //
        //    // Render cursor and selection
        //    OnPostLayout((Element el, Rect rect) =>
        //    {
        //        _paper.AddActionElement(el, (canvas, r) =>
        //        {
        //            string currentValue = _paper.GetElementStorage<string>(el, "Value", "");
        //            double scrollOffsetValue = _paper.GetElementStorage<double>(el, "ScrollOffset", 0.0);
        //
        //            // Apply scroll transform to content
        //            canvas.TransformBy(Transform2D.CreateTranslation(-scrollOffsetValue, 0));
        //
        //            // Draw text
        //            double y = r.y + (r.height / 2);
        //            if(string.IsNullOrEmpty(currentValue))
        //            {
        //                // Draw placeholder text
        //                canvas.DrawText(font, placeholder, r.x + TextXPadding, y - font.LineHeight / 2, tColor);
        //            }
        //            else
        //            {
        //                // Draw actual text
        //                canvas.DrawText(font, currentValue, r.x + TextXPadding, y - font.LineHeight / 2, tColor);
        //            }
        //
        //            if (isFocused)
        //            {
        //                _paper.CaptureKeyboard();
        //
        //                // Draw text selection if applicable
        //                int selStart = _paper.GetElementStorage<int>(el, "SelectionStart", -1);
        //                int selEnd = _paper.GetElementStorage<int>(el, "SelectionEnd", -1);
        //
        //                if (selStart >= 0 && selEnd >= 0 && selStart != selEnd)
        //                {
        //                    // Ensure start < end
        //                    if (selStart > selEnd)
        //                    {
        //                        int temp = selStart;
        //                        selStart = selEnd;
        //                        selEnd = temp;
        //                    }
        //
        //                    // Calculate selection rectangle
        //                    double startX = CalculateTextWidth(currentValue.Substring(0, selStart), font);
        //                    double endX = CalculateTextWidth(currentValue.Substring(0, selEnd), font);
        //
        //                    // Draw selection background
        //                    canvas.BeginPath();
        //                    canvas.RoundedRect(
        //                        r.x + startX + TextXPadding,
        //                        r.y + (r.height - font.LineHeight) / 2,
        //                        endX - startX,
        //                        font.LineHeight,
        //                        2, 2, 2, 2);
        //                    canvas.SetFillColor(Color.FromArgb(100, 100, 150, 255));
        //                    canvas.Fill();
        //                }
        //
        //                // Draw cursor if we have focus
        //                int cursorPos = _paper.GetElementStorage<int>(el, "CursorPosition", 0);
        //
        //                // Only draw cursor during visible part of blink cycle
        //                if ((int)(_paper.Time * 2) % 2 == 0)
        //                {
        //                    double cursorX = r.x + TextXPadding + CalculateTextWidth(currentValue.Substring(0, cursorPos), font);
        //                    double cursorHeight = font.LineHeight;
        //
        //                    canvas.BeginPath();
        //                    canvas.MoveTo(cursorX, r.y + (r.height - cursorHeight) / 2);
        //                    canvas.LineTo(cursorX, r.y + (r.height - cursorHeight) / 2 + cursorHeight);
        //                    canvas.SetStrokeColor(Color.FromArgb(255, 250, 250, 250));
        //                    canvas.SetStrokeWidth(1);
        //                    canvas.Stroke();
        //                }
        //            }
        //        });
        //    });
        //
        //    return this;
        //}
        //
        //// Helper methods for text field functionality
        //
        ///// <summary>
        ///// Ensures the cursor is visible by adjusting scroll position if needed.
        ///// </summary>
        //private void EnsureCursorVisible(string text, int cursorPosition)
        //{
        //    //double scrollOffset = _paper.GetElementStorage<double>(_element, "ScrollOffset", 0.0);
        //    //
        //    //// Calculate current cursor position
        //    //double cursorX = CalculateTextWidth(text.Substring(0, cursorPosition), font);
        //    //
        //    //// Get current visible area (estimate from last layout)
        //    //double visibleWidth = _element.LayoutWidth - 8; // Subtract padding
        //    //
        //    //const double margin = 20.0; // Margin to keep cursor away from edge
        //    //
        //    //// If cursor is to the left of visible area
        //    //if (cursorX < scrollOffset + margin)
        //    //{
        //    //    // Scroll to show cursor with left margin
        //    //    scrollOffset = Math.Max(0, cursorX - margin);
        //    //}
        //    //// If cursor is to the right of visible area
        //    //else if (cursorX > scrollOffset + visibleWidth - margin)
        //    //{
        //    //    // Scroll to show cursor with right margin
        //    //    scrollOffset = cursorX - visibleWidth + margin;
        //    //}
        //    //
        //    //// Update scroll position
        //    //_paper.SetElementStorage(_element, "ScrollOffset", scrollOffset);
        //}
        //
        ///// <summary>
        ///// Calculates the closest text position based on an X coordinate in a text string.
        ///// </summary>
        //private static int CalculateTextPosition(string text, double x)
        //{
        //    if (string.IsNullOrEmpty(text)) return 0;
        //
        //    double closestDistance = double.MaxValue;
        //    int closestPosition = 0;
        //
        //    // Check each possible position
        //    for (int i = 0; i <= text.Length; i++)
        //    {
        //        double posWidth = CalculateTextWidth(text.Substring(0, i), font);
        //        double distance = Math.Abs(posWidth - x);
        //
        //        if (distance < closestDistance)
        //        {
        //            closestDistance = distance;
        //            closestPosition = i;
        //        }
        //    }
        //
        //    return closestPosition;
        //}
        //
        ///// <summary>
        ///// Clears the text selection.
        ///// </summary>
        //private static void ClearSelection(ref int selStart, ref int selEnd)
        //{
        //    selStart = -1;
        //    selEnd = -1;
        //}
        //
        ///// <summary>
        ///// Deletes the selected text.
        ///// </summary>
        //private static void DeleteSelection(ref string value, ref int cursorPos, ref int selStart, ref int selEnd)
        //{
        //    int start = Math.Min(selStart, selEnd);
        //    int end = Math.Max(selStart, selEnd);
        //    int length = end - start;
        //
        //    value = value.Remove(start, length);
        //    cursorPos = start;
        //
        //    // Clear selection
        //    selStart = -1;
        //    selEnd = -1;
        //}
        //
        //#endregion
=======
        #region Text Input

        /// <summary>
        /// Settings for text input controls (TextField and TextArea).
        /// </summary>
        public struct TextInputSettings
        {
            /// <summary>Font used to render the text</summary>
            public FontFile Font;
            
            /// <summary>Font size in pixels</summary>
            public float FontSize;
            
            /// <summary>Letter spacing</summary>
            public float LetterSpacing;
            
            /// <summary>Color of the text</summary>
            public Color TextColor;
            
            /// <summary>Placeholder text shown when the field is empty</summary>
            public string Placeholder;
            
            /// <summary>Color of the placeholder text</summary>
            public Color PlaceholderColor;
            
            /// <summary>Whether the input is read-only</summary>
            public bool ReadOnly;
            
            /// <summary>Maximum number of characters allowed (0 = no limit)</summary>
            public int MaxLength;

            /// <summary>Creates default text input settings</summary>
            public static TextInputSettings Default => new TextInputSettings
            {
                Font = null,
                FontSize = 16f,
                LetterSpacing = 0f,
                TextColor = Color.FromArgb(255, 250, 250, 250),
                Placeholder = "",
                PlaceholderColor = Color.FromArgb(160, 200, 200, 200),
                ReadOnly = false,
                MaxLength = 0
            };
        }

        /// <summary>
        /// Internal state container for text input data to reduce storage operations.
        /// Supports both single-line and multi-line text input.
        /// </summary>
        private struct TextInputState
        {
            public string Value;
            public int CursorPosition;
            public int SelectionStart;
            public int SelectionEnd;
            public double ScrollOffsetX;
            public double ScrollOffsetY;
            public bool IsFocused;
            public bool IsMultiLine;

            public readonly bool HasSelection => SelectionStart >= 0 && SelectionEnd >= 0 && SelectionStart != SelectionEnd;
            
            public void ClearSelection()
            {
                SelectionStart = -1;
                SelectionEnd = -1;
            }
            
            public void DeleteSelection()
            {
                if (!HasSelection) return;
                
                int start = Math.Min(SelectionStart, SelectionEnd);
                int end = Math.Max(SelectionStart, SelectionEnd);
                Value = Value.Remove(start, end - start);
                CursorPosition = start;
                ClearSelection();
            }
            
            public void ClampValues()
            {
                CursorPosition = Math.Clamp(CursorPosition, 0, Value.Length);
                SelectionStart = SelectionStart < 0 ? -1 : Math.Clamp(SelectionStart, 0, Value.Length);
                SelectionEnd = SelectionEnd < 0 ? -1 : Math.Clamp(SelectionEnd, 0, Value.Length);
            }
            
            /// <summary>Gets the current line that contains the cursor</summary>
            public readonly int GetCursorLine()
            {
                if (!IsMultiLine || string.IsNullOrEmpty(Value)) return 0;
                
                int line = 0;
                for (int i = 0; i < CursorPosition && i < Value.Length; i++)
                {
                    if (Value[i] == '\n') line++;
                }
                return line;
            }
            
            /// <summary>Gets all lines in the text</summary>
            public readonly string[] GetLines()
            {
                if (string.IsNullOrEmpty(Value)) return new[] { "" };
                return Value.Split('\n');
            }
            
            /// <summary>Gets the column position of the cursor within its line</summary>
            public readonly int GetCursorColumn()
            {
                if (string.IsNullOrEmpty(Value)) return 0;
                if (CursorPosition == 0) return 0;
                
                int lastNewline = Value.LastIndexOf('\n', Math.Min(CursorPosition - 1, Value.Length - 1));
                return CursorPosition - (lastNewline + 1);
            }
            
            /// <summary>Clamps scroll offsets to valid ranges for text input</summary>
            public void ClampScrollOffsets(double contentWidth, double contentHeight, double visibleWidth, double visibleHeight)
            {
                double maxScrollX = Math.Max(0, contentWidth - visibleWidth);
                double maxScrollY = Math.Max(0, contentHeight - visibleHeight);
                
                ScrollOffsetX = Math.Clamp(ScrollOffsetX, 0, maxScrollX);
                ScrollOffsetY = Math.Clamp(ScrollOffsetY, 0, maxScrollY);
            }
        }

        /// <summary>
        /// Helper methods for text input state management.
        /// </summary>
        private TextInputState LoadTextInputState(string initialValue, bool isMultiLine)
        {
            var defaultState = new TextInputState
            {
                Value = initialValue ?? "",
                CursorPosition = (initialValue ?? "").Length,
                SelectionStart = -1,
                SelectionEnd = -1,
                ScrollOffsetX = 0.0,
                ScrollOffsetY = 0.0,
                IsFocused = false,
                IsMultiLine = isMultiLine
            };
            
            var state = _paper.GetElementStorage(_handle, "TextInputState", defaultState);
            state.IsFocused = _paper.IsElementFocused(_handle.Data.ID);
            state.IsMultiLine = isMultiLine; // Ensure consistency
            state.ClampValues();
            return state;
        }
        
        private void SaveTextInputState(TextInputState state)
        {
            _paper.SetElementStorage(_handle, "TextInputState", state);
        }
        
        private TextLayoutSettings CreateTextLayoutSettings(TextInputSettings inputSettings, bool isMultiLine, double maxWidth = float.MaxValue)
        {
            var settings = TextLayoutSettings.Default;
            settings.PixelSize = inputSettings.FontSize;
            settings.Font = inputSettings.Font;
            settings.LetterSpacing = inputSettings.LetterSpacing;
            settings.Alignment = Scribe.TextAlignment.Left;
            settings.MaxWidth = (float)maxWidth;
            settings.WrapMode = Scribe.TextWrapMode.NoWrap;
            
            return settings;
        }
        
        private bool IsShiftPressed() => _paper.IsKeyDown(PaperKey.LeftShift) || _paper.IsKeyDown(PaperKey.RightShift);
        private bool IsControlPressed() => _paper.IsKeyDown(PaperKey.LeftControl) || _paper.IsKeyDown(PaperKey.RightControl);

        /// <summary>
        /// Finds the start of the previous word from the current position
        /// </summary>
        private int FindPreviousWordStart(string text, int position)
        {
            if (string.IsNullOrEmpty(text) || position <= 0) return 0;
            
            int pos = Math.Min(position - 1, text.Length - 1);
            
            // Skip whitespace
            while (pos > 0 && char.IsWhiteSpace(text[pos]))
                pos--;
            
            // Skip word characters
            while (pos > 0 && !char.IsWhiteSpace(text[pos]))
                pos--;
            
            // Move to start of word if we stopped at whitespace
            if (pos > 0 && char.IsWhiteSpace(text[pos]))
                pos++;
                
            return pos;
        }

        /// <summary>
        /// Finds the end of the next word from the current position
        /// </summary>
        private int FindNextWordEnd(string text, int position)
        {
            if (string.IsNullOrEmpty(text) || position >= text.Length) return text?.Length ?? 0;
            
            int pos = position;
            
            // Skip whitespace
            while (pos < text.Length && char.IsWhiteSpace(text[pos]))
                pos++;
            
            // Skip word characters
            while (pos < text.Length && !char.IsWhiteSpace(text[pos]))
                pos++;
                
            return pos;
        }

        /// <summary>
        /// Finds the boundaries of the word at the given position
        /// </summary>
        private (int start, int end) FindWordBoundaries(string text, int position)
        {
            if (string.IsNullOrEmpty(text) || position < 0 || position >= text.Length)
                return (position, position);
            
            // If we're on whitespace, return the position as both start and end
            if (char.IsWhiteSpace(text[position]))
                return (position, position);
            
            int start = position;
            int end = position;
            
            // Find start of word
            while (start > 0 && !char.IsWhiteSpace(text[start - 1]))
                start--;
            
            // Find end of word
            while (end < text.Length && !char.IsWhiteSpace(text[end]))
                end++;
                
            return (start, end);
        }

        private void MoveCursorVertical(ref TextInputState state, int direction, TextInputSettings settings)
        {
            if (!state.IsMultiLine) return;
            
            var lines = state.GetLines();
            int currentLine = state.GetCursorLine();
            int targetLine = Math.Clamp(currentLine + direction, 0, lines.Length - 1);
            
            if (targetLine == currentLine) return;

            int currentColumn = state.GetCursorColumn();

            // Move to the same column in the target line, or end of line if shorter
            int targetColumn = Math.Min(currentColumn, lines[targetLine].Length);
            
            // Calculate new cursor position
            int newPosition = 0;
            for (int i = 0; i < targetLine; i++)
            {
                newPosition += lines[i].Length + 1; // +1 for newline
            }
            newPosition += targetColumn;
            
            if (IsShiftPressed())
            {
                if (state.SelectionStart < 0) state.SelectionStart = state.CursorPosition;
                state.CursorPosition = newPosition;
                state.SelectionEnd = newPosition;
            }
            else
            {
                state.CursorPosition = newPosition;
                state.ClearSelection();
            }
        }

        private bool ProcessKeyCommand(ref TextInputState state, PaperKey key, TextInputSettings settings)
        {
            bool valueChanged = false;
            
            switch (key)
            {
                case PaperKey.Backspace:
                    if (state.HasSelection)
                    {
                        state.DeleteSelection();
                        valueChanged = true;
                    }
                    else if (state.CursorPosition > 0)
                    {
                        state.Value = state.Value.Remove(state.CursorPosition - 1, 1);
                        state.CursorPosition--;
                        valueChanged = true;
                    }
                    break;
                    
                case PaperKey.Delete:
                    if (state.HasSelection)
                    {
                        state.DeleteSelection();
                        valueChanged = true;
                    }
                    else if (state.CursorPosition < state.Value.Length)
                    {
                        state.Value = state.Value.Remove(state.CursorPosition, 1);
                        valueChanged = true;
                    }
                    break;
                    
                case PaperKey.Left:
                    if (IsControlPressed())
                    {
                        // Ctrl+Left: Move to previous word
                        int newPos = FindPreviousWordStart(state.Value, state.CursorPosition);
                        if (IsShiftPressed())
                        {
                            if (state.SelectionStart < 0) state.SelectionStart = state.CursorPosition;
                            state.CursorPosition = newPos;
                            state.SelectionEnd = state.CursorPosition;
                        }
                        else
                        {
                            state.CursorPosition = newPos;
                            state.ClearSelection();
                        }
                    }
                    else if (IsShiftPressed())
                    {
                        if (state.SelectionStart < 0) state.SelectionStart = state.CursorPosition;
                        state.CursorPosition = Math.Max(0, state.CursorPosition - 1);
                        state.SelectionEnd = state.CursorPosition;
                    }
                    else
                    {
                        if (state.HasSelection)
                            state.CursorPosition = Math.Min(state.SelectionStart, state.SelectionEnd);
                        else
                            state.CursorPosition = Math.Max(0, state.CursorPosition - 1);
                        state.ClearSelection();
                    }
                    break;
                    
                case PaperKey.Right:
                    if (IsControlPressed())
                    {
                        // Ctrl+Right: Move to next word
                        int newPos = FindNextWordEnd(state.Value, state.CursorPosition);
                        if (IsShiftPressed())
                        {
                            if (state.SelectionStart < 0) state.SelectionStart = state.CursorPosition;
                            state.CursorPosition = newPos;
                            state.SelectionEnd = state.CursorPosition;
                        }
                        else
                        {
                            state.CursorPosition = newPos;
                            state.ClearSelection();
                        }
                    }
                    else if (IsShiftPressed())
                    {
                        if (state.SelectionStart < 0) state.SelectionStart = state.CursorPosition;
                        state.CursorPosition = Math.Min(state.Value.Length, state.CursorPosition + 1);
                        state.SelectionEnd = state.CursorPosition;
                    }
                    else
                    {
                        if (state.HasSelection)
                            state.CursorPosition = Math.Max(state.SelectionStart, state.SelectionEnd);
                        else
                            state.CursorPosition = Math.Min(state.Value.Length, state.CursorPosition + 1);
                        state.ClearSelection();
                    }
                    break;
                    
                case PaperKey.Home:
                    if (IsShiftPressed())
                    {
                        if (state.SelectionStart < 0) state.SelectionStart = state.CursorPosition;
                        state.CursorPosition = 0;
                        state.SelectionEnd = state.CursorPosition;
                    }
                    else
                    {
                        state.CursorPosition = 0;
                        state.ClearSelection();
                    }
                    break;
                    
                case PaperKey.End:
                    if (IsShiftPressed())
                    {
                        if (state.SelectionStart < 0) state.SelectionStart = state.CursorPosition;
                        state.CursorPosition = state.Value.Length;
                        state.SelectionEnd = state.CursorPosition;
                    }
                    else
                    {
                        state.CursorPosition = state.Value.Length;
                        state.ClearSelection();
                    }
                    break;
                    
                case PaperKey.A when IsControlPressed():
                    state.SelectionStart = 0;
                    state.SelectionEnd = state.Value.Length;
                    state.CursorPosition = state.SelectionEnd;
                    break;
                    
                case PaperKey.C when IsControlPressed() && state.HasSelection:
                    {
                        int start = Math.Min(state.SelectionStart, state.SelectionEnd);
                        int end = Math.Max(state.SelectionStart, state.SelectionEnd);
                        _paper.SetClipboard(state.Value.Substring(start, end - start));
                    }
                    break;
                    
                case PaperKey.X when IsControlPressed() && state.HasSelection:
                    {
                        int start = Math.Min(state.SelectionStart, state.SelectionEnd);
                        int end = Math.Max(state.SelectionStart, state.SelectionEnd);
                        _paper.SetClipboard(state.Value.Substring(start, end - start));
                        state.DeleteSelection();
                        valueChanged = true;
                    }
                    break;
                    
                case PaperKey.V when IsControlPressed():
                    {
                        string clipText = _paper.GetClipboard();
                        if (!string.IsNullOrEmpty(clipText))
                        {
                            // For single-line, replace newlines with spaces
                            if (!state.IsMultiLine)
                                clipText = clipText.Replace('\n', ' ').Replace('\r', ' ');
                                
                            // Check max length
                            if (settings.MaxLength > 0)
                            {
                                int availableLength = settings.MaxLength - state.Value.Length;
                                if (state.HasSelection)
                                {
                                    int selectionLength = Math.Abs(state.SelectionEnd - state.SelectionStart);
                                    availableLength += selectionLength;
                                }
                                if (availableLength > 0 && clipText.Length > availableLength)
                                    clipText = clipText.Substring(0, availableLength);
                            }
                            
                            if (!string.IsNullOrEmpty(clipText))
                            {
                                if (state.HasSelection) state.DeleteSelection();
                                state.Value = state.Value.Insert(state.CursorPosition, clipText);
                                state.CursorPosition += clipText.Length;
                                valueChanged = true;
                            }
                        }
                    }
                    break;

                // Seems a bit buggy in scribe so ignoring this for the time being
                //case PaperKey.Tab:
                //    if (!settings.ReadOnly)
                //    {
                //        if (state.HasSelection) state.DeleteSelection();
                //        
                //        // Check max length
                //        if (settings.MaxLength == 0 || state.Value.Length < settings.MaxLength)
                //        {
                //            state.Value = state.Value.Insert(state.CursorPosition, "\t");
                //            state.CursorPosition++;
                //            valueChanged = true;
                //        }
                //    }
                //    break;
                    
                case PaperKey.Enter when state.IsMultiLine:
                    if (state.HasSelection) state.DeleteSelection();
                    
                    // Check max length
                    // Check max length and read-only
                    if (!settings.ReadOnly && (settings.MaxLength == 0 || state.Value.Length < settings.MaxLength))
                    {
                        state.Value = state.Value.Insert(state.CursorPosition, "\n");
                        state.CursorPosition++;
                        valueChanged = true;
                    }
                    break;
                    
                case PaperKey.Up when state.IsMultiLine:
                    MoveCursorVertical(ref state, -1, settings);
                    break;
                    
                case PaperKey.Down when state.IsMultiLine:
                    MoveCursorVertical(ref state, 1, settings);
                    break;
            }
            
            return valueChanged;
        }

        /// <summary>
        /// Creates a single-line text field control that allows users to input and edit text.
        /// </summary>
        /// <param name="value">Current text value</param>
        /// <param name="settings">Text input settings</param>
        /// <param name="onChange">Optional callback when the text changes</param>
        /// <param name="intID">Line number based identifier (auto-provided as Source Line Number)</param>
        /// <returns>A builder for configuring the text field</returns>
        public ElementBuilder TextField(
            string value,
            TextInputSettings settings,
            Action<string> onChange = null,
            [System.Runtime.CompilerServices.CallerLineNumber] int intID = 0)
        {
            return CreateTextInput(value, settings, onChange, false, intID);
        }

        /// <summary>
        /// Creates a single-line text field control with simple parameters.
        /// For more control, use the overload that takes TextInputSettings.
        /// </summary>
        /// <param name="value">Current text value</param>
        /// <param name="font">Font used to render the text</param>
        /// <param name="onChange">Optional callback when the text changes</param>
        /// <param name="placeholder">Optional placeholder text shown when the field is empty</param>
        /// <param name="textColor">Color of the text</param>
        /// <param name="placeholderColor">Color of the placeholder text</param>
        /// <param name="fontSize">Font size in pixels</param>
        /// <param name="letterSpacing">Letter spacing</param>
        /// <param name="intID">Line number based identifier (auto-provided as Source Line Number)</param>
        /// <returns>A builder for configuring the text field</returns>
        public ElementBuilder TextField(
            string value,
            FontFile font,
            Action<string> onChange = null,
            Color? textColor = null,
            string placeholder = "",
            Color? placeholderColor = null,
            float fontSize = 16f,
            float letterSpacing = 0f,
            [System.Runtime.CompilerServices.CallerLineNumber] int intID = 0)
        {
            var settings = TextInputSettings.Default;
            settings.Font = font;
            settings.FontSize = fontSize;
            settings.LetterSpacing = letterSpacing;
            settings.TextColor = textColor ?? settings.TextColor;
            settings.Placeholder = placeholder;
            settings.PlaceholderColor = placeholderColor ?? settings.PlaceholderColor;
            
            return CreateTextInput(value, settings, onChange, false, intID);
        }

        /// <summary>
        /// Creates a multi-line text area control that allows users to input and edit text with vertical scrolling.
        /// </summary>
        /// <param name="value">Current text value</param>
        /// <param name="settings">Text input settings</param>
        /// <param name="onChange">Optional callback when the text changes</param>
        /// <param name="intID">Line number based identifier (auto-provided as Source Line Number)</param>
        /// <returns>A builder for configuring the text area</returns>
        public ElementBuilder TextArea(
            string value,
            TextInputSettings settings,
            Action<string> onChange = null,
            [System.Runtime.CompilerServices.CallerLineNumber] int intID = 0)
        {
            return CreateTextInput(value, settings, onChange, true, intID);
        }

        /// <summary>
        /// Creates a multi-line text area control with simple parameters.
        /// For more control, use the overload that takes TextInputSettings.
        /// </summary>
        /// <param name="value">Current text value</param>
        /// <param name="font">Font used to render the text</param>
        /// <param name="onChange">Optional callback when the text changes</param>
        /// <param name="placeholder">Optional placeholder text shown when the area is empty</param>
        /// <param name="textColor">Color of the text</param>
        /// <param name="placeholderColor">Color of the placeholder text</param>
        /// <param name="fontSize">Font size in pixels</param>
        /// <param name="letterSpacing">Letter spacing</param>
        /// <param name="intID">Line number based identifier (auto-provided as Source Line Number)</param>
        /// <returns>A builder for configuring the text area</returns>
        public ElementBuilder TextArea(
            string value,
            FontFile font,
            Action<string> onChange = null,
            string placeholder = "",
            Color? textColor = null,
            Color? placeholderColor = null,
            float fontSize = 16f,
            float letterSpacing = 0f,
            [System.Runtime.CompilerServices.CallerLineNumber] int intID = 0)
        {
            var settings = TextInputSettings.Default;
            settings.Font = font;
            settings.FontSize = fontSize;
            settings.LetterSpacing = letterSpacing;
            settings.TextColor = textColor ?? settings.TextColor;
            settings.Placeholder = placeholder;
            settings.PlaceholderColor = placeholderColor ?? settings.PlaceholderColor;
            
            return CreateTextInput(value, settings, onChange, true, intID);
        }

        private ElementBuilder CreateTextInput(
            string value,
            TextInputSettings settings,
            Action<string> onChange,
            bool isMultiLine,
            int intID)
        {
            Clip();

            // Initialize state
            var state = LoadTextInputState(value, isMultiLine);

            if (isMultiLine)
            {
                ContentSizer((width, height) =>
                {
                    var currentState = LoadTextInputState(value, isMultiLine);
                    var textSettings = CreateTextLayoutSettings(settings, true, _handle.Data.LayoutWidth);
                    var textLayout = _paper.CreateLayout(currentState.Value, textSettings);

                    return (width ?? textSettings.PixelSize, Math.Max(height ?? textSettings.PixelSize * textSettings.LineHeight, textLayout.Size.Y));
                });
            }

            // Handle focus changes
            OnFocusChange((FocusEvent e) =>
            {
                var currentState = LoadTextInputState(value, isMultiLine);
                currentState.IsFocused = e.IsFocused;
                
                if (e.IsFocused)
                {
                    currentState.CursorPosition = currentState.Value.Length;
                    currentState.ClearSelection();
                    EnsureCursorVisible(ref currentState, settings, isMultiLine);
                }
                
                SaveTextInputState(currentState);
            });
        
            // Handle mouse clicks for cursor positioning and Shift+Click range selection
            OnPress((ClickEvent e) =>
            {
                var currentState = LoadTextInputState(value, isMultiLine);
                var clickPos = e.RelativePosition.x + currentState.ScrollOffsetX;
                var clickPosY = isMultiLine ? e.RelativePosition.y + currentState.ScrollOffsetY : 0;
                var newPosition = Math.Clamp(
                    CalculateTextPosition(currentState.Value, settings, isMultiLine, clickPos, clickPosY),
                    0, currentState.Value.Length);

                if (IsShiftPressed())
                {
                    // Shift+Click: Extend or create selection to clicked position
                    if (currentState.SelectionStart < 0)
                    {
                        // Start new selection from current cursor position
                        currentState.SelectionStart = currentState.CursorPosition;
                    }
                    currentState.SelectionEnd = newPosition;
                    currentState.CursorPosition = newPosition;
                }
                else
                {
                    // Regular click: Place cursor and clear selection
                    currentState.CursorPosition = newPosition;
                    currentState.ClearSelection();
                }
                
                EnsureCursorVisible(ref currentState, settings, isMultiLine);
                SaveTextInputState(currentState);
            });

            // Handle double-click for word selection
            OnDoubleClick((ClickEvent e) =>
            {
                var currentState = LoadTextInputState(value, isMultiLine);
                var clickPos = e.RelativePosition.x + currentState.ScrollOffsetX;
                var clickPosY = isMultiLine ? e.RelativePosition.y + currentState.ScrollOffsetY : 0;
                var clickPosition = Math.Clamp(
                    CalculateTextPosition(currentState.Value, settings, isMultiLine, clickPos, clickPosY),
                    0, currentState.Value.Length);

                // Select the word at the clicked position
                var (wordStart, wordEnd) = FindWordBoundaries(currentState.Value, clickPosition);
                if (wordStart != wordEnd)
                {
                    currentState.SelectionStart = wordStart;
                    currentState.SelectionEnd = wordEnd;
                    currentState.CursorPosition = wordEnd;
                    EnsureCursorVisible(ref currentState, settings, isMultiLine);
                    SaveTextInputState(currentState);
                }
            });
        
            // Handle dragging for text selection
            OnDragStart((DragEvent e) =>
            {
                var currentState = LoadTextInputState(value, isMultiLine);
                var dragPos = e.RelativePosition.x + currentState.ScrollOffsetX;
                var dragPosY = isMultiLine ? e.RelativePosition.y + currentState.ScrollOffsetY : 0;
                var pos = Math.Clamp(CalculateTextPosition(currentState.Value, settings, isMultiLine, dragPos, dragPosY), 0, currentState.Value.Length);
                
                currentState.CursorPosition = pos;
                currentState.SelectionStart = pos;
                currentState.SelectionEnd = pos;
                EnsureCursorVisible(ref currentState, settings, isMultiLine);
                SaveTextInputState(currentState);
            });
        
            OnDragging((DragEvent e) =>
            {
                var currentState = LoadTextInputState(value, isMultiLine);
                if (currentState.SelectionStart < 0) return;
                
                // Auto-scroll when dragging near edges
                const double edgeScrollSensitivity = 20.0;
                const double scrollSpeed = 2.0;
                
                if (e.RelativePosition.x < edgeScrollSensitivity)
                    currentState.ScrollOffsetX = Math.Max(0, currentState.ScrollOffsetX - scrollSpeed);
                else if (e.RelativePosition.x > e.ElementRect.width - edgeScrollSensitivity)
                    currentState.ScrollOffsetX += scrollSpeed;
                
                if (isMultiLine)
                {
                    if (e.RelativePosition.y < edgeScrollSensitivity)
                        currentState.ScrollOffsetY = Math.Max(0, currentState.ScrollOffsetY - scrollSpeed);
                    else if (e.RelativePosition.y > e.ElementRect.height - edgeScrollSensitivity)
                        currentState.ScrollOffsetY += scrollSpeed;
                }
                
                // Clamp scroll offsets after auto-scroll
                var layoutSettings = CreateTextLayoutSettings(settings, isMultiLine, e.ElementRect.width);
                var textLayout = _paper.CreateLayout(currentState.Value, layoutSettings);
                double visibleWidth = e.ElementRect.width;
                double visibleHeight = e.ElementRect.height;
                currentState.ClampScrollOffsets(textLayout.Size.X, textLayout.Size.Y, visibleWidth, visibleHeight);
                
                var dragPos = e.RelativePosition.x + currentState.ScrollOffsetX;
                var dragPosY = isMultiLine ? e.RelativePosition.y + currentState.ScrollOffsetY : 0;
                var pos = Math.Clamp(CalculateTextPosition(currentState.Value, settings, isMultiLine, dragPos, dragPosY), 0, currentState.Value.Length);
                
                currentState.CursorPosition = pos;
                currentState.SelectionEnd = pos;
                EnsureCursorVisible(ref currentState, settings, isMultiLine);
                SaveTextInputState(currentState);
            });
        
            // Handle keyboard input  
            OnKeyPressed((KeyEvent e) =>
            {
                var currentState = LoadTextInputState(value, isMultiLine);
                if (!currentState.IsFocused) return;
                
                bool valueChanged = ProcessKeyCommand(ref currentState, e.Key, settings);
                
                EnsureCursorVisible(ref currentState, settings, isMultiLine);
                SaveTextInputState(currentState);
                
                if (valueChanged)
                    onChange?.Invoke(currentState.Value);
            });
        
            // Handle character input
            OnTextInput((TextInputEvent e) =>
            {
                var currentState = LoadTextInputState(value, isMultiLine);
                if (!currentState.IsFocused || char.IsControl(e.Character) || settings.ReadOnly) return;
                
                // Check max length
                if (settings.MaxLength > 0 && currentState.Value.Length >= settings.MaxLength && !currentState.HasSelection)
                    return;
                
                if (currentState.HasSelection) currentState.DeleteSelection();
                
                // For single-line, don't allow newlines
                if (!isMultiLine && (e.Character == '\n' || e.Character == '\r'))
                    return;
                
                currentState.Value = currentState.Value.Insert(currentState.CursorPosition, e.Character.ToString());
                currentState.CursorPosition++;
                
                EnsureCursorVisible(ref currentState, settings, isMultiLine);
                SaveTextInputState(currentState);
                onChange?.Invoke(currentState.Value);
            });

            // Render cursor and selection
            OnPostLayout((ElementHandle elHandle, Rect rect) =>
            {
                _paper.AddActionElement(ref elHandle, (canvas, r) =>
                {
                    var renderState = LoadTextInputState(value, isMultiLine);
                    var layoutSettings = CreateTextLayoutSettings(settings, isMultiLine, r.width);
                    
                    canvas.SaveState();
                    canvas.TransformBy(Transform2D.CreateTranslation(-renderState.ScrollOffsetX, -renderState.ScrollOffsetY));
                    
                    // Draw text or placeholder
                    if (string.IsNullOrEmpty(renderState.Value))
                    {
                        canvas.DrawText(settings.Placeholder, (float)(r.x), (float)r.y, settings.PlaceholderColor, settings.FontSize, settings.Font);
                    }
                    else
                    {
                        canvas.DrawText(renderState.Value, (float)(r.x), (float)r.y, settings.TextColor, settings.FontSize, settings.Font);
                    }
                    
                    // Draw selection and cursor if focused
                    if (renderState.IsFocused)
                    {
                        _paper.CaptureKeyboard();
                        
                        // Draw selection background
                        if (renderState.HasSelection)
                        {
                            int start = Math.Min(renderState.SelectionStart, renderState.SelectionEnd);
                            int end = Math.Max(renderState.SelectionStart, renderState.SelectionEnd);
                            
                            var textLayout = _paper.CreateLayout(renderState.Value, layoutSettings);
                            var startPos = textLayout.GetCursorPosition(start);
                            var endPos = textLayout.GetCursorPosition(end);
                            
                            canvas.SetFillColor(Color.FromArgb(100, 100, 150, 255));
                            
                            if (isMultiLine && Math.Abs(endPos.Y - startPos.Y) > settings.FontSize / 2)
                            {
                                // Multi-line selection: Draw rectangles for each line
                                float lineHeight = settings.FontSize;
                                float currentY = startPos.Y;
                                
                                // Get line indices from Y positions
                                int startLineIndex = (int)(startPos.Y / lineHeight);
                                int endLineIndex = (int)(endPos.Y / lineHeight);
                                
                                // First line: from start position to end of line
                                float firstLineWidth = startLineIndex < textLayout.Lines.Count ? textLayout.Lines[startLineIndex].Width : 0;
                                
                                canvas.BeginPath();
                                canvas.RoundedRect(
                                    r.x + startPos.X,
                                    r.y + currentY,
                                    firstLineWidth - startPos.X,
                                    lineHeight,
                                    2, 2, 2, 2);
                                canvas.Fill();
                                
                                // Middle lines: use actual line widths from textLayout
                                currentY += lineHeight;
                                int currentLineIndex = startLineIndex + 1;
                                while (currentY < endPos.Y && currentLineIndex < textLayout.Lines.Count)
                                {
                                    float lineWidth = textLayout.Lines[currentLineIndex].Width;
                                    
                                    canvas.BeginPath();
                                    canvas.RoundedRect(
                                        r.x,
                                        r.y + currentY,
                                        lineWidth,
                                        lineHeight,
                                        2, 2, 2, 2);
                                    canvas.Fill();
                                    currentY += lineHeight;
                                    currentLineIndex++;
                                }
                                
                                // Last line: from start of line to end position
                                if (endPos.X > 0)
                                {
                                    canvas.BeginPath();
                                    canvas.RoundedRect(
                                        r.x,
                                        r.y + endPos.Y,
                                        endPos.X,
                                        lineHeight,
                                        2, 2, 2, 2);
                                    canvas.Fill();
                                }
                            }
                            else
                            {
                                // Single-line selection: Draw one rectangle
                                canvas.BeginPath();
                                canvas.RoundedRect(
                                    r.x + startPos.X, 
                                    r.y + startPos.Y, 
                                    endPos.X - startPos.X, 
                                    settings.FontSize, 
                                    2, 2, 2, 2);
                                canvas.Fill();
                            }
                        }
                        
                        // Draw blinking cursor
                        if ((int)(_paper.Time * 2) % 2 == 0)
                        {
                            var textLayout = _paper.CreateLayout(renderState.Value, layoutSettings);
                            var cursorPos = textLayout.GetCursorPosition(renderState.CursorPosition);
                            double cursorX = r.x + cursorPos.X;
                            double cursorY = r.y + cursorPos.Y;
                            
                            canvas.BeginPath();
                            canvas.MoveTo(cursorX, cursorY);
                            canvas.LineTo(cursorX, cursorY + settings.FontSize);
                            canvas.SetStrokeColor(settings.TextColor);
                            canvas.SetStrokeWidth(1);
                            canvas.Stroke();
                        }
                    }
                    
                    canvas.RestoreState();
                });
            });

            return this;
        }
        
        // Helper methods for text field functionality
        
        /// <summary>
        /// Ensures the cursor is visible by adjusting scroll position if needed.
        /// </summary>
        private void EnsureCursorVisible(ref TextInputState state, TextInputSettings settings, bool isMultiLine)
        {
            if (isMultiLine)
            {
                // For multi-line, we need both horizontal and vertical scrolling
                var textLayout = _paper.CreateLayout(state.Value, CreateTextLayoutSettings(settings, true, _handle.Data.LayoutWidth));
                var cursorPos = textLayout.GetCursorPosition(state.CursorPosition);
                
                double visibleWidth = _handle.Data.LayoutWidth;
                double visibleHeight = _handle.Data.LayoutHeight;
                
                const double margin = 10.0;
                
                // Horizontal scrolling
                if (cursorPos.X < state.ScrollOffsetX + margin)
                    state.ScrollOffsetX = Math.Max(0, cursorPos.X - margin);
                else if (cursorPos.X > state.ScrollOffsetX + visibleWidth - margin)
                    state.ScrollOffsetX = cursorPos.X - visibleWidth + margin;
                
                // Vertical scrolling
                if (cursorPos.Y < state.ScrollOffsetY + margin)
                    state.ScrollOffsetY = Math.Max(0, cursorPos.Y - margin);
                else if (cursorPos.Y > state.ScrollOffsetY + visibleHeight - margin)
                    state.ScrollOffsetY = cursorPos.Y - visibleHeight + margin;

                // Clamp scroll offsets to content bounds
                state.ClampScrollOffsets(textLayout.Size.X, textLayout.Size.Y, visibleWidth, visibleHeight);
            }
            else
            {
                // Single-line horizontal scrolling only
                var cursorPos = GetCursorPositionFromIndex(state.Value, settings.Font, settings.FontSize, settings.LetterSpacing, state.CursorPosition);
                
                double visibleWidth = _handle.Data.LayoutWidth;
                const double margin = 20.0;
                
                if (cursorPos.x < state.ScrollOffsetX + margin)
                    state.ScrollOffsetX = Math.Max(0, cursorPos.x - margin);
                else if (cursorPos.x > state.ScrollOffsetX + visibleWidth - margin)
                    state.ScrollOffsetX = cursorPos.x - visibleWidth + margin;

                // Clamp horizontal scroll offset for single-line
                var textSize = _paper.MeasureText(state.Value, CreateTextLayoutSettings(settings, false, float.MaxValue));
                state.ClampScrollOffsets(textSize.x, textSize.y, visibleWidth, _handle.Data.LayoutHeight);
            }
        }
        
        /// <summary>
        /// Calculates the closest text position based on coordinates using TextLayout.
        /// </summary>
        private int CalculateTextPosition(string text, TextInputSettings settings, bool isMultiLine, double x, double y = 0)
        {
            if (string.IsNullOrEmpty(text)) return 0;
            var maxWidth = isMultiLine ? _handle.Data.LayoutWidth : float.MaxValue;
            var textLayout = _paper.CreateLayout(text, CreateTextLayoutSettings(settings, isMultiLine, maxWidth));
            return textLayout.GetCursorIndex(new Vector2(x, y));
        }
        
        /// <summary>
        /// Calculates the cursor position for a specific character index using TextLayout.
        /// </summary>
        private Vector2 GetCursorPositionFromIndex(string text, FontFile font, float fontSize, float letterSpacing, int index)
        {
            if (string.IsNullOrEmpty(text) || index <= 0) return Vector2.zero;
            var settings = TextLayoutSettings.Default;
            settings.Font = font;
            settings.PixelSize = fontSize;
            settings.LetterSpacing = letterSpacing;
            settings.MaxWidth = float.MaxValue;
            var textLayout = _paper.CreateLayout(text, settings);
            return textLayout.GetCursorPosition(index);
        }
        
        #endregion
>>>>>>> beb3c3ca

        /// <summary>
        /// Begins a new parent scope with this element as the parent.
        /// Used with 'using' statements to create a hierarchical UI structure.
        /// </summary>
        /// <returns>This builder as an IDisposable to be used with 'using' statements</returns>
        public IDisposable Enter()
        {
            var currentParent = _paper.CurrentParent;
            if (currentParent.Equals(_handle))
                throw new InvalidOperationException("Cannot enter the same element twice.");

            // Push this element onto the stack
            _paper._elementStack.Push(_handle);

            return this;
        }

        /// <summary>
        /// Ends the current parent scope by removing this element from the stack.
        /// Called automatically at the end of a 'using' block.
        /// </summary>
        void IDisposable.Dispose()
        {
            // Pop this element from the stack when the using block ends
            if (_paper._elementStack.Count > 1) // Don't pop the root
                _paper._elementStack.Pop();
        }
    }
}<|MERGE_RESOLUTION|>--- conflicted
+++ resolved
@@ -1192,561 +1192,6 @@
 
         #endregion
 
-<<<<<<< HEAD
-        //#region Text Field
-        //
-        ///// <summary>
-        ///// Creates a text field control that allows users to input and edit text.
-        ///// </summary>
-        ///// <param name="value">Current text value</param>
-        ///// <param name="onChange">Optional callback when the text changes</param>
-        ///// <param name="placeholder">Optional placeholder text shown when the field is empty</param>
-        ///// <param name="intID">Line number based identifier (auto-provided as Source Line Number)</param>
-        ///// <returns>A builder for configuring the text field</returns>
-        //public ElementBuilder TextField(
-        //    string value,
-        //    Action<string> onChange = null,
-        //    Color? textColor = null,
-        //    string placeholder = "",
-        //    Color? placeholderColor = null,
-        //    [System.Runtime.CompilerServices.CallerLineNumber] int intID = 0)
-        //{
-        //    const double TextXPadding = 12;
-        //
-        //    value = value ?? "";
-        //
-        //    Clip();
-        //
-        //    // Store the current value in element storage
-        //    _paper.SetElementStorage(_element, "Value", value);
-        //
-        //    // Get the text to display (value or placeholder)
-        //    bool isEmpty = string.IsNullOrEmpty(value);
-        //    string displayText = isEmpty ? placeholder : value;
-        //    textColor ??= Color.FromArgb(255, 250, 250, 250);
-        //    placeholderColor ??= Color.FromArgb(160, 200, 200, 200);
-        //    Color tColor = isEmpty ? placeholderColor.Value : textColor.Value;
-        //
-        //    // Store focus state
-        //    bool isFocused = _paper.IsElementFocused(_element.ID);
-        //    _paper.SetElementStorage(_element, "IsFocused", isFocused);
-        //
-        //    // Create a blinking cursor position tracker
-        //    int cursorPosition = _paper.GetElementStorage(_element, "CursorPosition", value.Length);
-        //    // Clamp cursor position to valid range
-        //    cursorPosition = Math.Clamp(cursorPosition, 0, value.Length);
-        //    _paper.SetElementStorage(_element, "CursorPosition", cursorPosition);
-        //
-        //    // Selection range (if text is selected)
-        //    int selectionStart = _paper.GetElementStorage(_element, "SelectionStart", -1);
-        //    int selectionEnd = _paper.GetElementStorage(_element, "SelectionEnd", -1);
-        //    // Clamp selection range to valid range
-        //    selectionStart = Math.Clamp(selectionStart, 0, value.Length);
-        //    selectionEnd = Math.Clamp(selectionEnd, 0, value.Length);
-        //    _paper.SetElementStorage(_element, "SelectionStart", selectionStart);
-        //    _paper.SetElementStorage(_element, "SelectionEnd", selectionEnd);
-        //
-        //    // Text scroll offset (for horizontal scrolling)
-        //    double scrollOffset = _paper.GetElementStorage(_element, "ScrollOffset", 0.0);
-        //    _paper.SetElementStorage(_element, "ScrollOffset", scrollOffset);
-        //
-        //    // Set the text content
-        //    //Text(PaperUI.Text.Left($"  {displayText}", font, textColor));
-        //
-        //    // Handle focus changes
-        //    OnFocusChange((FocusEvent e) =>
-        //    {
-        //        _paper.SetElementStorage(_element, "IsFocused", e.IsFocused);
-        //
-        //        // When gaining focus, place cursor at the end of text
-        //        if (e.IsFocused)
-        //        {
-        //            string currentValue = _paper.GetElementStorage<string>(_element, "Value", "");
-        //            int pos = currentValue.Length;
-        //            _paper.SetElementStorage(_element, "CursorPosition", pos);
-        //            _paper.SetElementStorage(_element, "SelectionStart", -1);
-        //            _paper.SetElementStorage(_element, "SelectionEnd", -1);
-        //
-        //            // Ensure cursor is visible
-        //            EnsureCursorVisible(currentValue, pos);
-        //        }
-        //    });
-        //
-        //    // Handle mouse clicks for cursor positioning
-        //    OnClick((ClickEvent e) =>
-        //    {
-        //        string currentValue = _paper.GetElementStorage<string>(_element, "Value", "");
-        //        double scrollOffsetValue = _paper.GetElementStorage<double>(_element, "ScrollOffset", 0.0);
-        //
-        //        // Calculate cursor position based on click position
-        //        var clickPos = e.RelativePosition.x - TextXPadding + scrollOffsetValue; // Adjust for padding
-        //        int newPosition = CalculateTextPosition(currentValue, clickPos);
-        //        newPosition = Math.Clamp(newPosition, 0, currentValue.Length);
-        //
-        //        _paper.SetElementStorage(_element, "CursorPosition", newPosition);
-        //
-        //        // Clear selection on click
-        //        _paper.SetElementStorage(_element, "SelectionStart", -1);
-        //        _paper.SetElementStorage(_element, "SelectionEnd", -1);
-        //
-        //        // Ensure cursor is visible
-        //        EnsureCursorVisible(currentValue, newPosition);
-        //    });
-        //
-        //    // Handle dragging for text selection
-        //    OnDragStart((DragEvent e) =>
-        //    {
-        //        string currentValue = _paper.GetElementStorage<string>(_element, "Value", "");
-        //        double scrollOffsetValue = _paper.GetElementStorage<double>(_element, "ScrollOffset", 0.0);
-        //
-        //        // Start selection at cursor position
-        //        int pos = CalculateTextPosition(currentValue, e.RelativePosition.x - TextXPadding + scrollOffsetValue);
-        //        pos = Math.Clamp(pos, 0, currentValue.Length);
-        //
-        //        _paper.SetElementStorage(_element, "CursorPosition", pos);
-        //        _paper.SetElementStorage(_element, "SelectionStart", pos);
-        //        _paper.SetElementStorage(_element, "SelectionEnd", pos);
-        //
-        //        // Ensure cursor is visible
-        //        EnsureCursorVisible(currentValue, pos);
-        //    });
-        //
-        //    OnDragging((DragEvent e) =>
-        //    {
-        //        string currentValue = _paper.GetElementStorage<string>(_element, "Value", "");
-        //        double scrollOffsetValue = _paper.GetElementStorage<double>(_element, "ScrollOffset", 0.0);
-        //
-        //        // Update selection end while dragging
-        //        int start = _paper.GetElementStorage<int>(_element, "SelectionStart", -1);
-        //        if (start >= 0)
-        //        {
-        //            // Auto-scroll when dragging near edges
-        //            double edgeScrollSensitivity = 20.0;
-        //            double scrollSpeed = 2.0;
-        //
-        //            if (e.RelativePosition.x < edgeScrollSensitivity)
-        //            {
-        //                // Scroll left
-        //                scrollOffsetValue = Math.Max(0, scrollOffsetValue - scrollSpeed);
-        //                _paper.SetElementStorage(_element, "ScrollOffset", scrollOffsetValue);
-        //            }
-        //            else if (e.RelativePosition.x > e.ElementRect.width - edgeScrollSensitivity)
-        //            {
-        //                // Scroll right
-        //                scrollOffsetValue += scrollSpeed;
-        //                _paper.SetElementStorage(_element, "ScrollOffset", scrollOffsetValue);
-        //            }
-        //
-        //            int pos = CalculateTextPosition(currentValue, e.RelativePosition.x - TextXPadding + scrollOffsetValue);
-        //            pos = Math.Clamp(pos, 0, currentValue.Length);
-        //
-        //            _paper.SetElementStorage(_element, "CursorPosition", pos);
-        //            _paper.SetElementStorage(_element, "SelectionEnd", pos);
-        //
-        //            // Ensure cursor is visible with updated scroll position
-        //            EnsureCursorVisible(currentValue, pos);
-        //        }
-        //    });
-        //
-        //    // Handle keyboard input
-        //    OnKeyPressed((KeyEvent e) =>
-        //    {
-        //        if (!isFocused) return;
-        //
-        //        string currentValue = _paper.GetElementStorage<string>(_element, "Value", "");
-        //        int curPos = _paper.GetElementStorage<int>(_element, "CursorPosition", 0);
-        //        int selStart = _paper.GetElementStorage<int>(_element, "SelectionStart", -1);
-        //        int selEnd = _paper.GetElementStorage<int>(_element, "SelectionEnd", -1);
-        //
-        //        bool valueChanged = false;
-        //
-        //        // Process key commands
-        //        switch (e.Key)
-        //        {
-        //            case PaperKey.Backspace:
-        //                if (HasSelection())
-        //                {
-        //                    DeleteSelection(ref currentValue, ref curPos, ref selStart, ref selEnd);
-        //                    valueChanged = true;
-        //                }
-        //                else if (curPos > 0)
-        //                {
-        //                    currentValue = currentValue.Remove(curPos - 1, 1);
-        //                    curPos--;
-        //                    valueChanged = true;
-        //                }
-        //                break;
-        //
-        //            case PaperKey.Delete:
-        //                if (HasSelection())
-        //                {
-        //                    DeleteSelection(ref currentValue, ref curPos, ref selStart, ref selEnd);
-        //                    valueChanged = true;
-        //                }
-        //                else if (curPos < currentValue.Length)
-        //                {
-        //                    currentValue = currentValue.Remove(curPos, 1);
-        //                    valueChanged = true;
-        //                }
-        //                break;
-        //
-        //            case PaperKey.Left:
-        //                if (_paper.IsKeyDown(PaperKey.LeftShift) || _paper.IsKeyDown(PaperKey.RightShift))
-        //                {
-        //                    // Shift+Left: extend selection
-        //                    if (selStart < 0) selStart = curPos;
-        //                    curPos = Math.Max(0, curPos - 1);
-        //                    selEnd = curPos;
-        //                }
-        //                else
-        //                {
-        //                    // Just move cursor
-        //                    if (HasSelection())
-        //                    {
-        //                        // Move to beginning of selection
-        //                        curPos = Math.Min(selStart, selEnd);
-        //                        ClearSelection(ref selStart, ref selEnd);
-        //                    }
-        //                    else
-        //                    {
-        //                        curPos = Math.Max(0, curPos - 1);
-        //                    }
-        //                }
-        //                break;
-        //
-        //            case PaperKey.Right:
-        //                if (_paper.IsKeyDown(PaperKey.LeftShift) || _paper.IsKeyDown(PaperKey.RightShift))
-        //                {
-        //                    // Shift+Right: extend selection
-        //                    if (selStart < 0) selStart = curPos;
-        //                    curPos = Math.Min(currentValue.Length, curPos + 1);
-        //                    selEnd = curPos;
-        //                }
-        //                else
-        //                {
-        //                    // Just move cursor
-        //                    if (HasSelection())
-        //                    {
-        //                        // Move to end of selection
-        //                        curPos = Math.Max(selStart, selEnd);
-        //                        ClearSelection(ref selStart, ref selEnd);
-        //                    }
-        //                    else
-        //                    {
-        //                        curPos = Math.Min(currentValue.Length, curPos + 1);
-        //                    }
-        //                }
-        //                break;
-        //
-        //            case PaperKey.Home:
-        //                if (_paper.IsKeyDown(PaperKey.LeftShift) || _paper.IsKeyDown(PaperKey.RightShift))
-        //                {
-        //                    if (selStart < 0) selStart = curPos;
-        //                    curPos = 0;
-        //                    selEnd = curPos;
-        //                }
-        //                else
-        //                {
-        //                    curPos = 0;
-        //                    ClearSelection(ref selStart, ref selEnd);
-        //                }
-        //                break;
-        //
-        //            case PaperKey.End:
-        //                if (_paper.IsKeyDown(PaperKey.LeftShift) || _paper.IsKeyDown(PaperKey.RightShift))
-        //                {
-        //                    if (selStart < 0) selStart = curPos;
-        //                    curPos = currentValue.Length;
-        //                    selEnd = curPos;
-        //                }
-        //                else
-        //                {
-        //                    curPos = currentValue.Length;
-        //                    ClearSelection(ref selStart, ref selEnd);
-        //                }
-        //                break;
-        //
-        //            case PaperKey.A:
-        //                if (_paper.IsKeyDown(PaperKey.LeftControl) || _paper.IsKeyDown(PaperKey.RightControl))
-        //                {
-        //                    // Select all
-        //                    selStart = 0;
-        //                    selEnd = currentValue.Length;
-        //                    curPos = selEnd;
-        //                }
-        //                break;
-        //
-        //            case PaperKey.C:
-        //                if ((_paper.IsKeyDown(PaperKey.LeftControl) || _paper.IsKeyDown(PaperKey.RightControl)) && HasSelection())
-        //                {
-        //                    // Copy selection
-        //                    int start = Math.Min(selStart, selEnd);
-        //                    int end = Math.Max(selStart, selEnd);
-        //                    string selectedText = currentValue.Substring(start, end - start);
-        //                    _paper.SetClipboard(selectedText);
-        //                }
-        //                break;
-        //
-        //            case PaperKey.X:
-        //                if ((_paper.IsKeyDown(PaperKey.LeftControl) || _paper.IsKeyDown(PaperKey.RightControl)) && HasSelection())
-        //                {
-        //                    // Cut selection
-        //                    int start = Math.Min(selStart, selEnd);
-        //                    int end = Math.Max(selStart, selEnd);
-        //                    string selectedText = currentValue.Substring(start, end - start);
-        //                    _paper.SetClipboard(selectedText);
-        //                    DeleteSelection(ref currentValue, ref curPos, ref selStart, ref selEnd);
-        //                    valueChanged = true;
-        //                }
-        //                break;
-        //
-        //            case PaperKey.V:
-        //                if (_paper.IsKeyDown(PaperKey.LeftControl) || _paper.IsKeyDown(PaperKey.RightControl))
-        //                {
-        //                    // Paste from clipboard
-        //                    string clipText = _paper.GetClipboard();
-        //                    if (!string.IsNullOrEmpty(clipText))
-        //                    {
-        //                        if (HasSelection())
-        //                        {
-        //                            DeleteSelection(ref currentValue, ref curPos, ref selStart, ref selEnd);
-        //                        }
-        //
-        //                        currentValue = currentValue.Insert(curPos, clipText);
-        //                        curPos += clipText.Length;
-        //                        valueChanged = true;
-        //                    }
-        //                }
-        //                break;
-        //        }
-        //
-        //        // Update stored values
-        //        _paper.SetElementStorage(_element, "Value", currentValue);
-        //        _paper.SetElementStorage(_element, "CursorPosition", curPos);
-        //        _paper.SetElementStorage(_element, "SelectionStart", selStart);
-        //        _paper.SetElementStorage(_element, "SelectionEnd", selEnd);
-        //
-        //        // Ensure cursor is visible
-        //        EnsureCursorVisible(currentValue, curPos);
-        //
-        //        // Notify of changes if needed
-        //        if (valueChanged && onChange != null)
-        //        {
-        //            onChange(currentValue);
-        //        }
-        //
-        //        // Helper functions
-        //        bool HasSelection()
-        //        {
-        //            return selStart >= 0 && selEnd >= 0 && selStart != selEnd;
-        //        }
-        //    });
-        //
-        //    // Handle character input
-        //    OnTextInput((TextInputEvent e) =>
-        //    {
-        //        if (!isFocused) return;
-        //
-        //        string currentValue = _paper.GetElementStorage<string>(_element, "Value", "");
-        //        int curPos = _paper.GetElementStorage<int>(_element, "CursorPosition", 0);
-        //        int selStart = _paper.GetElementStorage<int>(_element, "SelectionStart", -1);
-        //        int selEnd = _paper.GetElementStorage<int>(_element, "SelectionEnd", -1);
-        //
-        //        // If we have a selection, delete it first
-        //        if (selStart >= 0 && selEnd >= 0 && selStart != selEnd)
-        //        {
-        //            DeleteSelection(ref currentValue, ref curPos, ref selStart, ref selEnd);
-        //        }
-        //
-        //        // Insert the character
-        //        if (!char.IsControl(e.Character))
-        //        {
-        //            currentValue = currentValue.Insert(curPos, e.Character.ToString());
-        //            curPos++;
-        //
-        //            // Update the value
-        //            _paper.SetElementStorage(_element, "Value", currentValue);
-        //            _paper.SetElementStorage(_element, "CursorPosition", curPos);
-        //            _paper.SetElementStorage(_element, "SelectionStart", selStart);
-        //            _paper.SetElementStorage(_element, "SelectionEnd", selEnd);
-        //
-        //            // Ensure cursor is visible
-        //            EnsureCursorVisible(currentValue, curPos);
-        //
-        //            // Notify of changes
-        //            onChange?.Invoke(currentValue);
-        //        }
-        //    });
-        //
-        //    // Render cursor and selection
-        //    OnPostLayout((Element el, Rect rect) =>
-        //    {
-        //        _paper.AddActionElement(el, (canvas, r) =>
-        //        {
-        //            string currentValue = _paper.GetElementStorage<string>(el, "Value", "");
-        //            double scrollOffsetValue = _paper.GetElementStorage<double>(el, "ScrollOffset", 0.0);
-        //
-        //            // Apply scroll transform to content
-        //            canvas.TransformBy(Transform2D.CreateTranslation(-scrollOffsetValue, 0));
-        //
-        //            // Draw text
-        //            double y = r.y + (r.height / 2);
-        //            if(string.IsNullOrEmpty(currentValue))
-        //            {
-        //                // Draw placeholder text
-        //                canvas.DrawText(font, placeholder, r.x + TextXPadding, y - font.LineHeight / 2, tColor);
-        //            }
-        //            else
-        //            {
-        //                // Draw actual text
-        //                canvas.DrawText(font, currentValue, r.x + TextXPadding, y - font.LineHeight / 2, tColor);
-        //            }
-        //
-        //            if (isFocused)
-        //            {
-        //                _paper.CaptureKeyboard();
-        //
-        //                // Draw text selection if applicable
-        //                int selStart = _paper.GetElementStorage<int>(el, "SelectionStart", -1);
-        //                int selEnd = _paper.GetElementStorage<int>(el, "SelectionEnd", -1);
-        //
-        //                if (selStart >= 0 && selEnd >= 0 && selStart != selEnd)
-        //                {
-        //                    // Ensure start < end
-        //                    if (selStart > selEnd)
-        //                    {
-        //                        int temp = selStart;
-        //                        selStart = selEnd;
-        //                        selEnd = temp;
-        //                    }
-        //
-        //                    // Calculate selection rectangle
-        //                    double startX = CalculateTextWidth(currentValue.Substring(0, selStart), font);
-        //                    double endX = CalculateTextWidth(currentValue.Substring(0, selEnd), font);
-        //
-        //                    // Draw selection background
-        //                    canvas.BeginPath();
-        //                    canvas.RoundedRect(
-        //                        r.x + startX + TextXPadding,
-        //                        r.y + (r.height - font.LineHeight) / 2,
-        //                        endX - startX,
-        //                        font.LineHeight,
-        //                        2, 2, 2, 2);
-        //                    canvas.SetFillColor(Color.FromArgb(100, 100, 150, 255));
-        //                    canvas.Fill();
-        //                }
-        //
-        //                // Draw cursor if we have focus
-        //                int cursorPos = _paper.GetElementStorage<int>(el, "CursorPosition", 0);
-        //
-        //                // Only draw cursor during visible part of blink cycle
-        //                if ((int)(_paper.Time * 2) % 2 == 0)
-        //                {
-        //                    double cursorX = r.x + TextXPadding + CalculateTextWidth(currentValue.Substring(0, cursorPos), font);
-        //                    double cursorHeight = font.LineHeight;
-        //
-        //                    canvas.BeginPath();
-        //                    canvas.MoveTo(cursorX, r.y + (r.height - cursorHeight) / 2);
-        //                    canvas.LineTo(cursorX, r.y + (r.height - cursorHeight) / 2 + cursorHeight);
-        //                    canvas.SetStrokeColor(Color.FromArgb(255, 250, 250, 250));
-        //                    canvas.SetStrokeWidth(1);
-        //                    canvas.Stroke();
-        //                }
-        //            }
-        //        });
-        //    });
-        //
-        //    return this;
-        //}
-        //
-        //// Helper methods for text field functionality
-        //
-        ///// <summary>
-        ///// Ensures the cursor is visible by adjusting scroll position if needed.
-        ///// </summary>
-        //private void EnsureCursorVisible(string text, int cursorPosition)
-        //{
-        //    //double scrollOffset = _paper.GetElementStorage<double>(_element, "ScrollOffset", 0.0);
-        //    //
-        //    //// Calculate current cursor position
-        //    //double cursorX = CalculateTextWidth(text.Substring(0, cursorPosition), font);
-        //    //
-        //    //// Get current visible area (estimate from last layout)
-        //    //double visibleWidth = _element.LayoutWidth - 8; // Subtract padding
-        //    //
-        //    //const double margin = 20.0; // Margin to keep cursor away from edge
-        //    //
-        //    //// If cursor is to the left of visible area
-        //    //if (cursorX < scrollOffset + margin)
-        //    //{
-        //    //    // Scroll to show cursor with left margin
-        //    //    scrollOffset = Math.Max(0, cursorX - margin);
-        //    //}
-        //    //// If cursor is to the right of visible area
-        //    //else if (cursorX > scrollOffset + visibleWidth - margin)
-        //    //{
-        //    //    // Scroll to show cursor with right margin
-        //    //    scrollOffset = cursorX - visibleWidth + margin;
-        //    //}
-        //    //
-        //    //// Update scroll position
-        //    //_paper.SetElementStorage(_element, "ScrollOffset", scrollOffset);
-        //}
-        //
-        ///// <summary>
-        ///// Calculates the closest text position based on an X coordinate in a text string.
-        ///// </summary>
-        //private static int CalculateTextPosition(string text, double x)
-        //{
-        //    if (string.IsNullOrEmpty(text)) return 0;
-        //
-        //    double closestDistance = double.MaxValue;
-        //    int closestPosition = 0;
-        //
-        //    // Check each possible position
-        //    for (int i = 0; i <= text.Length; i++)
-        //    {
-        //        double posWidth = CalculateTextWidth(text.Substring(0, i), font);
-        //        double distance = Math.Abs(posWidth - x);
-        //
-        //        if (distance < closestDistance)
-        //        {
-        //            closestDistance = distance;
-        //            closestPosition = i;
-        //        }
-        //    }
-        //
-        //    return closestPosition;
-        //}
-        //
-        ///// <summary>
-        ///// Clears the text selection.
-        ///// </summary>
-        //private static void ClearSelection(ref int selStart, ref int selEnd)
-        //{
-        //    selStart = -1;
-        //    selEnd = -1;
-        //}
-        //
-        ///// <summary>
-        ///// Deletes the selected text.
-        ///// </summary>
-        //private static void DeleteSelection(ref string value, ref int cursorPos, ref int selStart, ref int selEnd)
-        //{
-        //    int start = Math.Min(selStart, selEnd);
-        //    int end = Math.Max(selStart, selEnd);
-        //    int length = end - start;
-        //
-        //    value = value.Remove(start, length);
-        //    cursorPos = start;
-        //
-        //    // Clear selection
-        //    selStart = -1;
-        //    selEnd = -1;
-        //}
-        //
-        //#endregion
-=======
         #region Text Input
 
         /// <summary>
@@ -2752,7 +2197,6 @@
         }
         
         #endregion
->>>>>>> beb3c3ca
 
         /// <summary>
         /// Begins a new parent scope with this element as the parent.
